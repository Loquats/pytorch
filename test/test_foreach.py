--- conflicted
+++ resolved
@@ -205,13 +205,6 @@
         with self.assertRaisesRegex(RuntimeError, r", got \[10, 10\] and \[11, 11\]"):
             torch._foreach_add_(tensors1, tensors2)
 
-<<<<<<< HEAD
-    # Ops with list
-    @dtypes(*torch.testing.get_all_dtypes())
-    def test_bin_op_list(self, device, dtype):
-        if dtype == torch.bool:
-            return
-=======
     def get_test_data(self, device, dtype, N):
         if dtype in [torch.bfloat16, torch.bool]:
             tensors1 = [torch.randn(N, N, device=device).to(dtype) for _ in range(N)]
@@ -222,7 +215,6 @@
         else:
             tensors1 = [torch.randn(N, N, device=device, dtype=dtype) for _ in range(N)]
             tensors2 = [torch.randn(N, N, device=device, dtype=dtype) for _ in range(N)]
->>>>>>> da0a4f82
 
         return tensors1, tensors2
 

--- conflicted
+++ resolved
@@ -457,11 +457,6 @@
         traced(torch.rand(4, 4))
 
     def test_pickle_graphmodule(self):
-<<<<<<< HEAD
-        st = SimpleTest()
-        traced = symbolic_trace(st)
-        traced.graph.lint(traced)
-=======
         class Nested(torch.nn.Module):
             def __init__(self):
                 super().__init__()
@@ -472,7 +467,7 @@
 
         n = Nested()
         traced = symbolic_trace(n)
->>>>>>> 9a31eee1
+        traced.graph.lint(traced)
         pickled = pickle.dumps(traced)
         loaded = pickle.loads(pickled)
         loaded.graph.lint(loaded)
@@ -640,7 +635,7 @@
         graph : torch.fx.Graph = torch.fx.Graph()
         a : torch.fx.Node = graph.create_node('placeholder', 'x')
         b : torch.fx.Node = graph.create_node('call_module', 'foo.bar.baz', args=(a,))
-        c : torch.fx.Node = graph.create_node('get_param', 'zip.zap.zam')
+        c : torch.fx.Node = graph.create_node('get_attr', 'zip.zap.zam')
         d : torch.fx.Node = graph.create_node('call_function', operator.add, args=(b, c))
         graph.output(d)
         nodes = graph.nodes

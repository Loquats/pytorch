import torch
import unittest
import operator
import numbers
import pickle
import copy
from pathlib import Path
from torch.fx import symbolic_trace, Proxy, Node, GraphModule, Tracer, Graph

from torch.fx.proxy import TraceError

from fx.quantization import Quantizer

from typing import Any, Callable, Dict, Optional, Tuple, Union
from torch.testing._internal.common_utils import run_tests, TEST_WITH_ROCM, IS_WINDOWS, IS_SANDCASTLE, IS_MACOS
from torch.testing._internal.jit_utils import JitTestCase

try:
    from torchvision.models import resnet18
    HAS_TORCHVISION = True
except ImportError:
    HAS_TORCHVISION = False
skipIfNoTorchVision = unittest.skipIf(not HAS_TORCHVISION, "no torchvision")

class SimpleTest(torch.nn.Module):
    def forward(self, x):
        return torch.relu(x + 3.0)

class TestFX(JitTestCase):
    def checkGraphModule(self, m: torch.nn.Module, args, kwargs=None):
        """Check that an nn.Module's results match the GraphModule version
        for a given set of args/kwargs.
        """
        kwargs = kwargs if kwargs else {}
        ref_outs = m(*args, **kwargs)
        gm = symbolic_trace(m)
        gm.graph.lint(gm)
        test_outs = gm(*args, **kwargs)
        self.assertEqual(ref_outs, test_outs)

    def test_graph_module(self):
        class MySub(torch.nn.Module):
            def __init__(self):
                super().__init__()
                self.w = torch.nn.Parameter(torch.rand(4, 3))

            def forward(self, x):
                return self.w + x

        class MyModule(torch.nn.Module):
            def __init__(self):
                super().__init__()
                self.lin = torch.nn.Linear(4, 3)
                self.sub_mod = MySub()
                self.w = torch.nn.Parameter(torch.rand(3))

            def forward(self, A, B, c):
                t = torch.sigmoid(A) + self.lin(c)
                return self.sub_mod(t.data + self.w + t + 1 - A + B // A + -A + A.add(B, alpha=3))

        m = MyModule()
        gm = symbolic_trace(m)

        ms = torch.jit.script(gm)

        class M2(torch.nn.Module):
            def forward(self, A):
                m, idx = torch.max(A, 0)
                return m + 1, idx + 1

        m2 = M2()
        gm2 = symbolic_trace(m2)

        class T(torch.nn.Module):

            def forward(self, A, b=4, *args, c=5, **kwargs):
                x = A + 1 + args[0] + kwargs['3']
                return x

        t = T()
        symbolic_trace(t)

    def test_args_kwargs(self):
        class T(torch.nn.Module):
            def forward(self, *args, **kwargs):
                x = args[0] + kwargs['foo']
                return x

        t = T()
        self.checkGraphModule(t, (torch.rand(1), torch.rand(1)), {'foo': torch.rand(1)})

    def test_fx_shifts(self):
        class MyModule(torch.nn.Module):
            def forward(self, x):
                return x << 3, x >> 3

        input = torch.LongTensor(10).random_(0, 1024)

        m = MyModule()
        self.checkGraphModule(m, (input,))

    def test_dict(self):
        class MyDictMod(torch.nn.Module):
            def forward(self, d):
                return d['3'].relu(), {'4' : d['3'].neg()}

        input_dict = {'3': torch.rand(3, 4)}
        m = MyDictMod()

        self.checkGraphModule(m, (input_dict,))

    def test_disallow_override(self):
        # Custom delegate to disallow in-place tensor operations
        class NoMutableCallTracer(Tracer):
            def create_node(self, kind : str, target : Union[str, Callable],
                            args : Tuple[Any], kwargs : Dict[str, Any], name : Optional[str] = None) -> Node:
                name = target if isinstance(target, str) else torch.typename(target)
                if name[-1] == '_':
                    raise RuntimeError('In-place operations are not supported')
                return super().create_node(kind, target, args, kwargs, name)

        # Test method
        class MyInplaceMod(torch.nn.Module):
            def forward(self, x):
                x.add_(3.0)
                return x

        m = MyInplaceMod()

        with self.assertRaisesRegex(RuntimeError, 'In-place operations'):
            NoMutableCallTracer().trace(m)

        # Test free function
        class MyInplaceMod2(torch.nn.Module):
            def forward(self, x):
                torch.log_(x)
                return x
        m2 = MyInplaceMod2()
        with self.assertRaisesRegex(RuntimeError, 'In-place operations'):
            NoMutableCallTracer().trace(m2)

        # Test symbolic node as an arg
        class MyInplaceMod3(torch.nn.Module):
            def forward(self, x):
                y = torch.ones(3, 4)
                y.add_(x)
                return x
        m3 = MyInplaceMod3()
        with self.assertRaisesRegex(RuntimeError, 'In-place operations'):
            NoMutableCallTracer().trace(m3)

    def test_leaf_module(self):
        # Custom delegate to make it so that there are no leaf modules, everything
        # should get traced through
        class NoLeafModulesTracer(Tracer):
            def is_leaf_module(self, m, qualname):
                return False

        class MyReluMod(torch.nn.Module):
            def __init__(self):
                super().__init__()
                self.relu = torch.nn.ReLU()

            def forward(self, x):
                return self.relu(x)

        mrm = MyReluMod()
        sym = NoLeafModulesTracer().trace(mrm)
        for node in sym.graph.nodes:
            self.assertNotEqual(node.op, 'call_module')
        sym.graph.lint(sym)

    def test_graph_edit_with_proxy(self):
        class M(torch.nn.Module):
            def forward(self, a, b):
                return a + b
        m = M()
        g = symbolic_trace(m).graph
        new_g = torch.fx.Graph()
        new_g.graph_copy(g)
        t = Proxy(new_g.nodes[-2])
        # test that we can use proxy objects to generate more graph code later for things that do not need to work with modules.
        new_g.output((t + t).node)
        gm = GraphModule(m, new_g)
        gm.graph.lint(gm)
        self.assertEqual(gm(3, 4), 14)

    @skipIfNoTorchVision
    def test_resnet(self):
        resnet = resnet18()
        resnet.train()

        res_graph = symbolic_trace(resnet)
        res_script = torch.jit.script(res_graph)

        ip = torch.rand(1, 3, 224, 224)

        a = resnet(ip)
        b = res_graph(ip)
        c = res_script(ip)
        self.assertEqual(a, b)
        self.assertEqual(a, c)

        quantizer = Quantizer(res_graph)

        for i in range(10):
            quantizer.observe((torch.rand(1, 3, 224, 224),))

        qgraph = quantizer.quantize()
        qgraph.graph.lint(qgraph)
        qgraph_script = torch.jit.script(qgraph)

        d = qgraph(ip)
        e = qgraph_script(ip)

        assert (a - d).abs().max() < 2
        self.assertEqual(d, e)

    def test_unpack(self):
        class M(torch.nn.Module):
            def forward(self, a, b):
                c, d = a
                return c + d + b

        a = (torch.rand(1), torch.rand(1))
        b = torch.rand(1)
        m = M()
        self.checkGraphModule(m, (a, b))

    def test_native_callable(self):
        if TEST_WITH_ROCM or IS_SANDCASTLE or IS_WINDOWS or IS_MACOS:
            raise unittest.SkipTest("non-portable load_library call used in test")
        torch_root = Path(__file__).resolve().parent.parent
        p = torch_root / 'build' / 'lib' / 'libtorchbind_test.so'
        torch.ops.load_library(str(p))
        # This test exercises the case where we use FX to translate from Python
        # code to some native callable object
        #
        # For the purposes of testing, we use ElementwiseInterpreter defined
        # in test_custom_class.cpp.
        #
        # We test that we can
        # 1) Construct a native callable from FX IR
        # 2) Construct a drop-in replacement module that delegates to the
        #    native callable rather than the original code
        # 3) Run both the original code and native callable wrapper with
        #    equivalent results
        # 4) TorchScript compile the native callable wrapper and confirm
        #    equivalent results with the reference
        # 5) TorchScript serialize and deserialize the native callable
        #    and confirm equivalent results with the reference

        # We use this simple Module as a reference computation
        class MySimpleMod(torch.nn.Module):
            def forward(self, x):
                return 3.0 * x + x

        msm = MySimpleMod()

        # This is what a lowering pass might look like: a function that takes
        # a valid nn.Module, symbolically traces it, lowers the Module to some
        # representation, and wraps that representation up into another
        # nn.Module instance that handles dispatch to the compiled/lowered code.
        def lower_to_elementwise_interpreter(orig_mod : torch.nn.Module) -> torch.nn.Module:
            # ===== Stage 1: Symbolic trace the module =====
            mod = symbolic_trace(orig_mod)

            # ===== Stage 2: Lower GraphModule representation to the C++
            #       interpreter's instruction format ======
            instructions = []
            constant_idx = 0
            constants = {}
            fn_input_names = []

            target_to_name = {
                operator.add : "add",
                operator.mul : "mul"
            }

            # For each instruction, create a triple
            # (instruction_name : str, inputs : List[str], output : str)
            # to feed into the C++ interpreter
            nodes = mod.graph.nodes
            for n in nodes:
                target, args, out_name = n.target, n.args, n.name
                assert len(n.kwargs) == 0, "kwargs currently not supported"

                if n.op == 'placeholder':
                    # Placeholders specify function argument names. Save these
                    # for later when we generate the wrapper GraphModule
                    fn_input_names.append(target)
                elif n.op == 'call_function':
                    assert target in target_to_name, "Unsupported call target " + target
                    arg_names = []
                    for arg in args:
                        if not isinstance(arg, Node):
                            # Pull out constants. These constants will later be
                            # fed to the interpreter C++ object via add_constant()
                            arg_name = f'constant_{constant_idx}'
                            constants[arg_name] = torch.Tensor(
                                [arg] if isinstance(arg, numbers.Number) else arg)
                            arg_names.append(arg_name)
                            constant_idx += 1
                        else:
                            arg_names.append(arg.name)
                    instructions.append((target_to_name[target], arg_names, out_name))
                elif n.op == 'return':
                    continue
                else:
                    raise RuntimeError('Unsupported opcode ' + n.op)

            interpreter = torch.classes._TorchScriptTesting._ElementwiseInterpreter()
            # Load constants
            for k, v in constants.items():
                interpreter.add_constant(k, v)
            # Specify names for positional input arguments
            interpreter.set_input_names(fn_input_names)
            # Load instructions
            interpreter.set_instructions(instructions)
            # Specify name for single output
            assert isinstance(mod.graph.result, torch.fx.Node)
            interpreter.set_output_name(nodes[-1].args.name)

            # ===== Stage 3: Create a wrapper GraphModule around the interpreter =====
            class WrapperModule(torch.nn.Module):
                def __init__(self, interpreter):
                    super().__init__()
                    self.interpreter = interpreter

            wrapper = WrapperModule(interpreter)

            # Create a graph that: 1) Takes function arguments 2) Invokes the interpreter
            # 3) Returns the speficied return value

            # FIXME: The following code could be greatly simplified by symbolic_trace'ing
            # the wrapper with a Tracer that considers the Wrapper instance a root
            # module, however, I can't get `__call__` exposed on TorchBind classes
            # without it messing up Python `hasattr` for some reason. More digging
            # into CPython's implementation of hasattr is probably in order...

            graph = torch.fx.Graph()
            # Add placeholders for fn inputs
            placeholder_nodes = []
            for name in fn_input_names:
                placeholder_nodes.append(graph.create_node('placeholder', name))

            # Get the interpreter object
            interpreter_node = graph.create_node('get_attr', 'interpreter')

            # Add a node to call the interpreter instance
            output_node = graph.create_node(
                op='call_method', target='__call__', args=(interpreter_node, placeholder_nodes))

            # Register output
            graph.output(output_node)

            graph.lint(wrapper)

            # Return final GraphModule!!!
            return GraphModule(wrapper, graph)


        # Lower GraphModule to C++ interpreter
        lowered = lower_to_elementwise_interpreter(msm)

        # Compare correctness with original module
        x = torch.rand(3, 4)
        ref_out = msm(x)
        test_out = lowered(x)
        torch.testing.assert_allclose(test_out, ref_out)

        # Test TorchScript compilation
        scripted_lowered = torch.jit.script(lowered)
        script_out = scripted_lowered(x)
        torch.testing.assert_allclose(script_out, ref_out)

        # Test TorchScript ser/de
        import_copy = self.getExportImportCopy(scripted_lowered)
        imported_out = import_copy(x)
        torch.testing.assert_allclose(imported_out, ref_out)

    def test_reserved_getattr(self):
        """Ensure that we do not name any nodes with a reserved builtin like `getattr`"""
        class M(torch.nn.Module):
            def forward(self, a):
                return a.foo.bar.baz

        m = M()
        m_g = symbolic_trace(m)
        m_g.graph.lint(m_g)
        for node in m_g.graph.nodes:
            self.assertTrue(node.name != "getattr")

    def test_node_tagging(self):
        class TaggingTracer(Tracer):
            def create_node(self, kind : str, target : Union[str, Callable],
                            args : Tuple[Any], kwargs : Dict[str, Any], name : Optional[str] = None) -> Node:
                n = super().create_node(kind, target, args, kwargs, name)
                n.tag = 'foo'
                return n

        class M(torch.nn.Module):
            def forward(self, a, b):
                return a + b

        m = M()
        g = TaggingTracer().trace(m).graph
        g.lint(m)
        for n in g.nodes:
            if n.op != 'return':
                self.assertTrue(hasattr(n, 'tag'))
                self.assertEqual(n.tag, 'foo')

    def test_tensor_attribute(self):
        class TensorAttribute(torch.nn.Module):
            def __init__(self):
                super().__init__()
                self.tensor = torch.rand(3, 4)

            def forward(self, x):
                return torch.nn.functional.linear(x, self.tensor)

        ta = TensorAttribute()
        traced = symbolic_trace(ta)
        traced(torch.rand(4, 4))

        class WrapperForQualname(torch.nn.Module):
            def __init__(self):
                super().__init__()
                self.ta = TensorAttribute()

            def forward(self, x):
                return torch.nn.functional.linear(x, self.ta.tensor)

        wfq = WrapperForQualname()
        traced2 = symbolic_trace(wfq)
        traced2.graph.lint(traced2)
        traced2(torch.rand(4, 4))

    def test_symbolic_trace_sequential(self):
        class Simple(torch.nn.Module):
            def forward(self, x):
                return torch.neg(x)

        seq = torch.nn.Sequential(
            Simple(),
            Simple(),
            Simple()
        )
        traced = symbolic_trace(seq)
        traced.graph.lint(traced)
        x = torch.rand(3, 4)
        self.assertEqual(traced(x), seq(x))

    def test_tensor_constant(self):
        class ConstTensor(torch.nn.Module):
            def forward(self, x):
                return torch.nn.functional.linear(x, torch.zeros(3, 4))

        ct = ConstTensor()
        traced = symbolic_trace(ct)
        traced.graph.lint(traced)
        traced(torch.rand(4, 4))

    def test_pickle_graphmodule(self):
        class Nested(torch.nn.Module):
            def __init__(self):
                super().__init__()
                self.st = torch.nn.Linear(4, 4)

            def forward(self, x):
                return self.st(x)

        n = Nested()
        traced = symbolic_trace(n)
        traced.graph.lint(traced)
        pickled = pickle.dumps(traced)
        loaded = pickle.loads(pickled)
        loaded.graph.lint(loaded)
        x = torch.rand(3, 4)
        self.assertEqual(loaded(x), traced(x))

    def test_deepcopy_graphmodule_with_transform(self):
        st = SimpleTest()
        traced = symbolic_trace(st)
        traced.graph.lint(traced)

        def transform(traced):
            new_graph = torch.fx.Graph()
            new_graph.graph_copy(traced.graph)
            relu_out = new_graph.create_node(
                op='call_method', target='neg', args=(new_graph.nodes[-2],), kwargs={})
            new_graph.output(relu_out)
            return GraphModule(traced, new_graph)
        transformed = transform(traced)
        transformed.graph.lint(transformed)
        copied = copy.deepcopy(transformed)
        self.assertNotEqual(id(type(transformed)), id(type(copied)))
        x = torch.randn(3, 4)
        self.assertEqual(copied(x), transformed(x))

    def test_deepcopy_with_submods_params(self):
        class Bar(torch.nn.Module):
            def __init__(self):
                super().__init__()
                self.param = torch.nn.Parameter(torch.rand(3, 4))

            def forward(self, x):
                return torch.relu(x) + self.param

        class Baz(torch.nn.Module):
            def __init__(self):
                super().__init__()
                self.param = torch.nn.Parameter(torch.rand(3, 4))
                self.bar = Bar()

            def forward(self, x):
                return self.bar(x) - self.param

        baz = Baz()
        traced = symbolic_trace(baz)
        traced.graph.lint(traced)
        copied = copy.deepcopy(traced)
        copied.graph.lint(copied)

    def test_unpack_list_better_error(self):
        class SomeArgs(torch.nn.Module):
            def forward(self, a, b):
                return torch.rand(3, 4)

        class UnpacksList(torch.nn.Module):
            def __init__(self):
                super().__init__()
                self.sa = SomeArgs()

            def forward(self, x : list):
                return self.sa(*x)

        ul = UnpacksList()
        with self.assertRaisesRegex(TraceError, 'Proxy object cannot be unpacked as function argument'):
            symbolic_trace(ul)

    def test_unpack_dict_better_error(self):
        class SomeKwargs(torch.nn.Module):
            def forward(self, x=3, y=4):
                return torch.rand(3, 4)

        class UnpacksDict(torch.nn.Module):
            def __init__(self):
                super().__init__()
                self.sk = SomeKwargs()

            def forward(self, x : dict):
                return self.sk(**x)

        ud = UnpacksDict()
        with self.assertRaisesRegex(TraceError, 'Proxy object cannot be unpacked as function argument'):
            symbolic_trace(ud)

    def test_torch_custom_ops(self):
        class M(torch.nn.Module):
            def forward(self, a):
                b = torch.ops.aten.sigmoid(a)
                c = torch.ops.aten.cat([a, b])
                return torch.ops.aten.cat((c, c))
        m = M()
        input = torch.randn(3)
        ref_out = m(input)
        gm = symbolic_trace(m)
        gm.graph.lint(gm)
        out = gm(input)
        self.assertEqual(out, ref_out)

    def test_pretty_print(self):
        st = SimpleTest()
        traced = symbolic_trace(st)
        traced.graph.lint(traced)
        printed = str(traced)
        assert 'GraphModuleImpl()' in printed
        assert 'torch.relu' in printed

    def test_pretty_print_graph(self):
        class KwargPrintTest(torch.nn.Module):
            def forward(self, x):
                return torch.squeeze(x + 3.0, dim=2)
        st = KwargPrintTest()
        traced = symbolic_trace(st)
        traced.graph.lint(traced)
        stringed = str(traced.graph)
        for s in ['args', 'kwargs', 'uses']:
            assert s in stringed

    def test_graph_fns(self):
        g = Graph()
        a = g.placeholder('a')
        b = g.call_module('linear', (a,))
        c = g.get_attr('bias')
        d = g.call_method('add', (b, c))
        e = g.call_function(torch.sin, (d,))
        g.output(e)
        mod = torch.nn.Module()
        mod.linear = torch.nn.Linear(3, 4)
        mod.bias = torch.rand(4)
        gm = GraphModule(mod, g)
        gm.graph.lint(gm)
        input = torch.rand(3)
        r = gm(input)
        ref = torch.sin(mod.linear(input) + mod.bias)
        self.assertEqual(r, ref)

    def test_construct_root_dict(self):
        graph : torch.fx.Graph = torch.fx.Graph()
        a : torch.fx.Node = graph.create_node('placeholder', 'x')
        b : torch.fx.Node = graph.create_node('call_module', 'foo.bar.baz', args=(a,))
        c : torch.fx.Node = graph.create_node('get_attr', 'zip.zap.zam')
        d : torch.fx.Node = graph.create_node('call_function', operator.add, args=(b, c))
        graph.output(d)

        linear_mod : torch.nn.Module = torch.nn.Linear(3, 4)
        add_param : torch.Tensor = torch.rand(3, 4)
        gm : torch.fx.GraphModule = torch.fx.GraphModule(
            {'foo.bar.baz': linear_mod, 'zip.zap.zam' : add_param}, graph)
        gm.graph.lint(gm)

        assert 'self.foo.bar.baz' in gm.code

        x : torch.Tensor = torch.rand(3, 3)
        out : torch.Tensor = gm(x)
        ref_out : torch.Tensor = linear_mod(x) + add_param
        self.assertEqual(out, ref_out)

<<<<<<< HEAD
    @skipIfNoTorchVision
    def test_replace_uses(self):
        rn18 = resnet18()

        class LowerReluTracer(torch.fx.Tracer):
            def is_leaf_module(self, m : torch.nn.Module, qualname : str):
                if isinstance(m, torch.nn.ReLU):
                    return False
                return super().is_leaf_module(m, qualname)

        rn18_traced = LowerReluTracer().trace(rn18)

        to_erase = []
        for node in rn18_traced.graph.nodes:
            if node.op == 'call_function' and node.target in [torch.relu, torch.nn.functional.relu]:
                kwargs = node.kwargs
                # Neg doesn't have in-place
                kwargs.pop('inplace')
                with torch.fx.graph.WithInsertPoint(node):
                    new_node = rn18_traced.graph.call_function(
                        the_function=torch.neg, args=node.args, kwargs=node.kwargs)
                rn18_traced.graph.replace_all_uses_with(to_replace=node, replace_with=new_node)
                to_erase.append(node)

        for node in to_erase:
            rn18_traced.graph.erase_node(node)

        rn18_traced.graph = rn18_traced.graph

        # Patch up original resnet18 to test the behavior matches
        class Neg(torch.nn.ReLU):
            def forward(self, input: torch.Tensor) -> torch.Tensor:
                return torch.neg(input)
        for k, v in rn18.named_modules():
            if isinstance(v, torch.nn.ReLU):
                atoms = k.split('.')
                mod_itr = rn18
                for atom in atoms[:-1]:
                    mod_itr = getattr(mod_itr, atom)
                setattr(mod_itr, atoms[-1], Neg())

        input = torch.randn(1, 3, 224, 224)
        self.assertEqual(rn18_traced(input), rn18(input))


    def test_erase_node_error(self):
        st = SimpleTest()
        traced = symbolic_trace(st)

        for node in traced.graph.nodes:
            # Test deleting with uses both in another Node and at the output
            if node.target in [operator.add, torch.relu]:
                with self.assertRaisesRegex(RuntimeError, 'but it still has uses!'):
                    traced.graph.erase_node(node)

    def test_find_uses(self):
        graph = torch.fx.Graph()
        x = torch.fx.Proxy(graph.placeholder('x'))

        y = torch.relu(x)
        z = x + x
        u = torch.neg(x)
        graph.output((y + z + u).node)

        uses_of_x = graph.find_all_uses_of(x.node)
        self.assertEqual(len(uses_of_x), 3)
        expected_ops = ['relu', 'add', 'neg']
        for node, expected in zip(uses_of_x, expected_ops):
            assert expected in node.name

    def test_multi_insert_point(self):
        graph = torch.fx.Graph()
        x = torch.fx.Proxy(graph.placeholder('x'))
        relu = torch.relu(x)

        with torch.fx.graph.WithInsertPoint(relu.node):
            y = torch.neg(x)
            z = torch.tanh(y)

        graph.output((relu.node, z.node))

        expected_ops = ['x', 'neg', 'tanh', 'relu']
        for node, expected in zip(graph.nodes, expected_ops):
            assert expected in node.name
=======
    def test_copy_no_remap(self):
        traced = symbolic_trace(SimpleTest())
        g = traced.graph
        copied = torch.fx.Graph()
        for node in g.nodes:
            if node.op == 'return':
                continue
            copied.node_copy(node)
        with self.assertRaisesRegex(RuntimeError, 'does not belong to this Graph'):
            copied.lint()

    def test_wrong_topo(self):
        graph : torch.fx.Graph = torch.fx.Graph()
        a : torch.fx.Node = graph.create_node('placeholder', 'x')
        b : torch.fx.Node = graph.create_node('call_module', 'foo.bar.baz', args=(a,))
        c : torch.fx.Node = graph.create_node('get_attr', 'zip.zap.zam')
        d : torch.fx.Node = graph.create_node('call_function', operator.add, args=(b, c))
        graph.output(d)
        nodes = graph._nodes
        nodes[2], nodes[3] = nodes[3], nodes[2]
        with self.assertRaisesRegex(RuntimeError, 'was used before it has been defined'):
            graph.lint()
>>>>>>> 3d754ebe

if __name__ == '__main__':
    run_tests()<|MERGE_RESOLUTION|>--- conflicted
+++ resolved
@@ -629,7 +629,29 @@
         ref_out : torch.Tensor = linear_mod(x) + add_param
         self.assertEqual(out, ref_out)
 
-<<<<<<< HEAD
+    def test_copy_no_remap(self):
+        traced = symbolic_trace(SimpleTest())
+        g = traced.graph
+        copied = torch.fx.Graph()
+        for node in g.nodes:
+            if node.op == 'return':
+                continue
+            copied.node_copy(node)
+        with self.assertRaisesRegex(RuntimeError, 'does not belong to this Graph'):
+            copied.lint()
+
+    def test_wrong_topo(self):
+        graph : torch.fx.Graph = torch.fx.Graph()
+        a : torch.fx.Node = graph.create_node('placeholder', 'x')
+        b : torch.fx.Node = graph.create_node('call_module', 'foo.bar.baz', args=(a,))
+        c : torch.fx.Node = graph.create_node('get_attr', 'zip.zap.zam')
+        d : torch.fx.Node = graph.create_node('call_function', operator.add, args=(b, c))
+        graph.output(d)
+        nodes = graph._nodes
+        nodes[2], nodes[3] = nodes[3], nodes[2]
+        with self.assertRaisesRegex(RuntimeError, 'was used before it has been defined'):
+            graph.lint()
+
     @skipIfNoTorchVision
     def test_replace_uses(self):
         rn18 = resnet18()
@@ -657,6 +679,7 @@
         for node in to_erase:
             rn18_traced.graph.erase_node(node)
 
+        rn18_traced.graph.lint()
         rn18_traced.graph = rn18_traced.graph
 
         # Patch up original resnet18 to test the behavior matches
@@ -693,6 +716,7 @@
         z = x + x
         u = torch.neg(x)
         graph.output((y + z + u).node)
+        graph.lint()
 
         uses_of_x = graph.find_all_uses_of(x.node)
         self.assertEqual(len(uses_of_x), 3)
@@ -710,34 +734,11 @@
             z = torch.tanh(y)
 
         graph.output((relu.node, z.node))
+        graph.lint()
 
         expected_ops = ['x', 'neg', 'tanh', 'relu']
         for node, expected in zip(graph.nodes, expected_ops):
             assert expected in node.name
-=======
-    def test_copy_no_remap(self):
-        traced = symbolic_trace(SimpleTest())
-        g = traced.graph
-        copied = torch.fx.Graph()
-        for node in g.nodes:
-            if node.op == 'return':
-                continue
-            copied.node_copy(node)
-        with self.assertRaisesRegex(RuntimeError, 'does not belong to this Graph'):
-            copied.lint()
-
-    def test_wrong_topo(self):
-        graph : torch.fx.Graph = torch.fx.Graph()
-        a : torch.fx.Node = graph.create_node('placeholder', 'x')
-        b : torch.fx.Node = graph.create_node('call_module', 'foo.bar.baz', args=(a,))
-        c : torch.fx.Node = graph.create_node('get_attr', 'zip.zap.zam')
-        d : torch.fx.Node = graph.create_node('call_function', operator.add, args=(b, c))
-        graph.output(d)
-        nodes = graph._nodes
-        nodes[2], nodes[3] = nodes[3], nodes[2]
-        with self.assertRaisesRegex(RuntimeError, 'was used before it has been defined'):
-            graph.lint()
->>>>>>> 3d754ebe
 
 if __name__ == '__main__':
     run_tests()
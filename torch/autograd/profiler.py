import itertools
from typing import Any
import torch
from torch.futures import Future

from collections import defaultdict, namedtuple
from operator import attrgetter

try:
    # Available in Python >= 3.2
    from contextlib import ContextDecorator
except ImportError:
    import functools

    class ContextDecorator(object):  # type: ignore[no-redef]
        def __call__(self, func):
            @functools.wraps(func)
            def wrapped(*args, **kwargs):
                with self:
                    return func(*args, **kwargs)

            return wrapped


class EventList(list):
    """A list of Events (for pretty printing)"""
    def __init__(self, *args, **kwargs):
        use_cuda = kwargs.pop('use_cuda', True)
        profile_memory = kwargs.pop('profile_memory', False)
        super(EventList, self).__init__(*args, **kwargs)
        self._cpu_children_populated = False
        self._use_cuda = use_cuda
        self._profile_memory = profile_memory

    def __str__(self):
        return self.table()

    def populate_cpu_children(self):
        """Populates child events into each underlying FunctionEvent object.
        One event is a child of another if [s1, e1) is inside [s2, e2). Where
        s1 and e1 would be start and end of the child event's interval. And
        s2 and e2 start and end of the parent event's interval

        Example: In event list [[0, 10], [1, 3], [3, 4]] would have make [0, 10]
        be a parent of two other intervals.

        If for any reason two intervals intersect only partially, this function
        will not record a parent child relationship between then.
        """
        if self.cpu_children_populated:
            return

        # Some events can be async (i.e. start and end on different threads),
        # since it's generally undefined how to attribute children ranges to
        # async ranges, we do not use them when calculating nested ranges and stats
        sync_events = [evt for evt in self if not evt.is_async]
        events = sorted(
            sync_events,
            key=attrgetter("thread"),
        )
        # Group by both thread and node_id, so that events that happen to have
        # the same thread_id but are from different nodes aren't incorrectly
        # grouped together.
        threads = itertools.groupby(
            events, key=lambda event: (event.thread, event.node_id)
        )

        # For each thread we keep a stack of current nested parents.
        # We maintain the invariant that each interval is a subset of all other
        # intervals lower in the stack.
        #
        # First we sort the intervals by their start time. Then we iterate over them.
        # Every time we see a new interval we remove several parents from
        # the top until we restore the invariant. Then parent child relationship
        # if recorded if the stack is not empty.
        # Finally we add new interval to the list
        #
        # Algorithm has O(N * log(N)) complexity where N is number of
        # intervals
        for thread_id, thread_events in threads:
            thread_events = sorted(
                thread_events,
                key=lambda event: [event.cpu_interval.start, -event.cpu_interval.end],
            )
            current_events = []
            cur_end = 0
            for event in thread_events:
                while len(current_events) > 0:
                    parent = current_events[-1]
                    if event.cpu_interval.start >= parent.cpu_interval.end or \
                            event.cpu_interval.end > parent.cpu_interval.end:
                        # this can't be a parent
                        current_events.pop()
                    else:
                        parent.append_cpu_child(event)
                        assert (
                            event.cpu_parent is None
                        ), "There is already a CPU parent event for {}".format(
                            event.key
                        )
                        event.set_cpu_parent(parent)
                        break

                current_events.append(event)

        self._cpu_children_populated = True

    def set_backward_stacktraces(self):
        self.populate_cpu_children()

        def bw_parent(evt):
            if evt is None:
                return None
            elif evt.scope == 1:
                return evt
            else:
                return bw_parent(evt.cpu_parent)

        fwd_stacks = {}
        for evt in self:
            if bw_parent(evt) is None:
                t = (evt.sequence_nr, evt.thread)
                if t not in fwd_stacks:
                    fwd_stacks[t] = evt.stack

        for evt in self:
            p = bw_parent(evt)
            if p is not None:
                assert p.fwd_thread is not None
                t = (p.sequence_nr, p.fwd_thread)
                if t in fwd_stacks:
                    evt.stack = fwd_stacks[t]
                else:
                    evt.stack = []


    @property
    def self_cpu_time_total(self):
        return sum([event.self_cpu_time_total for event in self])

    @property
    def cpu_children_populated(self):
        return self._cpu_children_populated

    def table(self, sort_by=None, row_limit=100, header=None, top_level_events_only=False):
        """Prints an EventList as a nicely formatted table.

        Arguments:
            sort_by (str, optional): Attribute used to sort entries. By default
                they are printed in the same order as they were registered.
                Valid keys include: ``cpu_time``, ``cuda_time``, ``cpu_time_total``,
                ``cuda_time_total``, ``cpu_memory_usage``, ``cuda_memory_usage``,
                ``self_cpu_memory_usage``, ``self_cuda_memory_usage``, ``count``.
            top_level_events_only(bool, optional): Boolean flag to determine the
                selection of events to display. If true, the profiler will only
                display events at top level like top-level invocation of python
                `lstm`, python `add` or other functions, nested events like low-level
                cpu/cuda ops events are omitted for profiler result readability.

        Returns:
            A string containing the table.
        """
        return build_table(
            self,
            sort_by=sort_by,
            row_limit=row_limit,
            header=header,
            use_cuda=self._use_cuda,
            profile_memory=self._profile_memory,
            top_level_events_only=top_level_events_only)

    def export_chrome_trace(self, path):
        """Exports an EventList as a Chrome tracing tools file.

        The checkpoint can be later loaded and inspected under ``chrome://tracing`` URL.

        Arguments:
            path (str): Path where the trace will be written.
        """
        import os
        with open(path, 'w') as f:
            chrome_events = []
            next_id = 0
            # Use file IO over using json.dump since JSON dumping is very slow and
            # this technique is proven to give a 4x speedup.
            f.write("[")
            for evt in self:
                f.write(
                    '{"name": "%s", '
                    '"ph": "X", '
                    '"ts": %s, '
                    '"dur": %s, '
                    '"tid": %s, '
                    '"pid": "CPU functions", '
                    '"args": {}}, '
                    % (
                        evt.name,
                        evt.cpu_interval.start,
                        evt.cpu_interval.elapsed_us(),
                        evt.thread
                        if not evt.is_remote
                        else f'" node_id:{evt.node_id}, thread_id:{evt.thread} "',
                    )
                )
                for k in evt.kernels:
                    # 's' and 'f' draw Flow arrows from
                    # the CPU launch to the GPU kernel
                    f.write('{"name": "%s", '
                            '"ph": "s", '
                            '"ts": %s, '
                            '"tid": %s, '
                            '"pid": "CPU functions", '
                            '"id": %s, '
                            '"cat": "cpu_to_cuda", '
                            '"args": {}}, ' % (evt.name, evt.cpu_interval.start,
                                               evt.thread, next_id))
                    f.write('{"name": "%s", '
                            '"ph": "f", '
                            '"ts": %s, '
                            '"tid": %s, '
                            '"pid": "CUDA functions", '
                            '"id": %s, '
                            '"cat": "cpu_to_cuda", '
                            '"args": {}}, ' % (k.name, k.interval.start, k.device, next_id))
                    f.write('{"name": "%s", '
                            '"ph": "X", '
                            '"ts": %s, '
                            '"dur": %s, '
                            '"tid": %s, '
                            '"pid": "CUDA functions", '
                            '"args": {}}, ' % (k.name, k.interval.start,
                                               k.interval.elapsed_us(), k.device))
                    next_id += 1

            # remove trailing whitespace and comma
            f.seek(f.tell() - 2, os.SEEK_SET)
            f.truncate()
            f.write("]")

    def key_averages(self, group_by_input_shapes=False, group_by_stack_n=0):
        """Averages all function events over their keys.

        Arguments:
            group_by_input_shapes: group entries by
            (event name, input shapes) rather than just event name.
            This is useful to see which input shapes contribute to the runtime
            the most and may help with size-specific optimizations or
            choosing the best candidates for quantization (aka fitting a roof line)

            group_by_stack_n: group by top n stack trace entries

        Returns:
            An EventList containing FunctionEventAvg objects.
        """
        self.populate_cpu_children()
        stats = defaultdict(FunctionEventAvg)

        def get_key(event, group_by_input_shapes, group_by_stack_n):
            key = [str(event.key), str(event.node_id)]
            if group_by_input_shapes:
                key.append(str(event.input_shapes))
            if group_by_stack_n > 0:
                key += event.stack[:group_by_stack_n]
            return tuple(key)
        for evt in self:
<<<<<<< HEAD
            stats[get_key(evt, group_by_input_shapes, group_by_stack_n)].add(evt)

        avg_list = EventList(stats.values(), use_cuda=self._use_cuda, profile_memory=self._profile_memory)
        for evt in avg_list:
            evt.stack = evt.stack[:group_by_stack_n]
            if not group_by_input_shapes:
                evt.input_shapes = ""
        return avg_list
=======
            stats[get_key(evt, group_by_input_shapes)].add(
                evt, group_by_input_shapes)

        return EventList(stats.values(), use_cuda=self._use_cuda, profile_memory=self._profile_memory)
>>>>>>> b4fe7ec4

    def total_average(self):
        """Averages all events.

        Returns:
            A FunctionEventAvg object.
        """
        total_stat = FunctionEventAvg()
        for evt in self:
            total_stat += evt
            total_stat.key = None
        total_stat.key = 'Total'
        return total_stat


class profile(object):
    """Context manager that manages autograd profiler state and holds a summary of results.
    Under the hood it just records events of functions being executed in C++ and
    exposes those events to Python. You can wrap any code into it and it will
    only report runtime of PyTorch functions.
    Note: profiler is thread local and is automatically propagated into the async tasks

    Arguments:
        enabled (bool, optional): Setting this to False makes this context manager a no-op.
            Default: ``True``.

        use_cuda (bool, optional): Enables timing of CUDA events as well using the cudaEvent API.
            Adds approximately 4us of overhead to each tensor operation.
            Default: ``False``

        record_shapes (bool, optional): If shapes recording is set, information
            about input dimensions will be collected. This allows one to see which
            dimensions have been used under the hood and further group by them
            using prof.key_averages(group_by_input_shape=True). Please note that
            shape recording might skew your profiling data. It is recommended to
            use separate runs with and without shape recording to validate the timing.
            Most likely the skew will be negligible for bottom most events (in a case
            of nested function calls). But for higher level functions the total
            self cpu time might be artificially increased because of the shape
            collection.

        profile_memory (bool, optional): Whether to report memory usage, default: ``False``

        with_stack (bool, optional): record source information (file and line number) for the ops

    .. warning:
        Enabling memory profiling or source attribution incurs additional profiler
        overhead

    .. warning:
        This context managers should not be called recursively, i.e. no nested
        instances are allowed

    .. warning:
        Due to some CUDA multiprocessing limitations (multiprocessing-cuda-note_),
        one cannot use the profiler with ``use_cuda = True`` to benchmark
        DataLoaders with ``num_workers > 0``. If you wish to benchmark data loading,
        please use ``use_cuda = False`` or ``num_workers = 0``.

    Example:
        >>> x = torch.randn((1, 1), requires_grad=True)
        >>> with torch.autograd.profiler.profile() as prof:
        >>>     for _ in range(100):  # any normal python code, really!
        >>>         y = x ** 2
        >>          y.backward()
        >>> # NOTE: some columns were removed for brevity
        >>> print(prof.key_averages().table(sort_by="self_cpu_time_total"))
        -----------------------------------  ---------------  ---------------  ---------------
        Name                                 Self CPU total   CPU time avg     Number of Calls
        -----------------------------------  ---------------  ---------------  ---------------
        mul                                  32.048ms         32.048ms         200
        pow                                  27.041ms         27.041ms         200
        PowBackward0                         9.727ms          55.483ms         100
        torch::autograd::AccumulateGrad      9.148ms          9.148ms          100
        torch::autograd::GraphRoot           691.816us        691.816us        100
        -----------------------------------  ---------------  ---------------  ---------------

    """
    def __init__(
            self,
            enabled=True,
            use_cuda=False,
            record_shapes=False,
            profile_memory=False,
            with_stack=False):
        self.enabled = enabled
        self.use_cuda = use_cuda
        self.function_events = None
        if not self.enabled:
            return
        self.entered = False
        self.record_shapes = record_shapes
        self.profile_memory = profile_memory
        self.with_stack = with_stack

    def __enter__(self):
        if not self.enabled:
            return
        if self.entered:
            raise RuntimeError("autograd profiler traces are not reentrant")
        self.entered = True
        profiler_kind = torch.autograd.ProfilerState.CUDA if self.use_cuda \
            else torch.autograd.ProfilerState.CPU

        config = torch.autograd.ProfilerConfig(
            profiler_kind,
            self.record_shapes,
            self.profile_memory,
            self.with_stack)
        torch.autograd._enable_profiler(config)
        return self

    def __exit__(self, exc_type, exc_val, exc_tb):
        if not self.enabled:
            return
        records = torch.autograd._disable_profiler()
        self.function_events = EventList(
            parse_event_records(records),
            use_cuda=self.use_cuda,
            profile_memory=self.profile_memory)
        if self.with_stack:
            self.function_events.set_backward_stacktraces()
        return False

    def __repr__(self):
        if self.function_events is None:
            return '<unfinished torch.autograd.profile>'
        return repr(self.function_events)

    def __str__(self):
        if self.function_events is None:
            return '<unfinished torch.autograd.profile>'
        self.function_events.populate_cpu_children()
        return str(self.function_events)

    def _check_finish(self):
        if self.function_events is None:
            raise RuntimeError("can't export a trace that didn't finish running")
        self.function_events.populate_cpu_children()

    def table(self, sort_by=None, row_limit=100, header=None, top_level_events_only=False):
        self._check_finish()
        return self.function_events.table(
            sort_by=sort_by, row_limit=row_limit, header=header,
            top_level_events_only=top_level_events_only
        )
    table.__doc__ = EventList.table.__doc__

    def export_chrome_trace(self, path):
        self._check_finish()
        return self.function_events.export_chrome_trace(path)
    export_chrome_trace.__doc__ = EventList.export_chrome_trace.__doc__

    def key_averages(self, group_by_input_shape=False, group_by_stack_n=0):
        self._check_finish()
        return self.function_events.key_averages(group_by_input_shape, group_by_stack_n)
    key_averages.__doc__ = EventList.key_averages.__doc__

    def total_average(self):
        self._check_finish()
        return self.function_events.total_average()
    total_average.__doc__ = EventList.total_average.__doc__

    @property
    def self_cpu_time_total(self):
        """ Returns total time spent on CPU obtained as a sum of
        all self times across all the events.
        """
        self._check_finish()
        return self.function_events.self_cpu_time_total


class record_function(ContextDecorator):
    """Context manager/function decorator that adds a label to a block of
    Python code (or function) when running autograd profiler. It is
    useful when tracing the code profile.

    Arguments:
        name (str): Label assigned to the block of code.
        node_id (int): ID of node, for distributed profiling. Unset in
        non-distributed cases.

    Example:
        >>> x = torch.randn((1, 1), requires_grad=True)
        >>> with torch.autograd.profiler.profile() as prof:
        ...     y = x ** 2
        ...     with torch.autograd.profiler.record_function("label-z"): # label the block
        ...         z = y ** 3
        ...     y.backward()
        ...
        >>> # NOTE: some columns were removed for brevity
        >>> print(prof.key_averages().table(sort_by="self_cpu_time_total"))
        -----------------------------------  ---------------  ---------------  ---------------
        Name                                 Self CPU total %  CPU time avg     Number of Calls
        -----------------------------------  ---------------  ---------------  ---------------
        pow                                  60.77%           47.470us         3
        mul                                  21.73%           25.465us         2
        PowBackward0                         12.03%           121.891us        1
        torch::autograd::AccumulateGrad      2.70%            6.324us          1
        label-z                              2.13%            12.421us         1
        torch::autograd::GraphRoot           0.64%            1.503us          1
        -----------------------------------  ---------------  ---------------  ---------------
        Self CPU time total: 234.344us
        CUDA time total: 0.000us

    """
    def __init__(self, name: str):
        self.name: str = name
        # Whether or not we should run record function's end callbacks when exiting.
        self.run_callbacks_on_exit: bool = True
        # Stores underlying RecordFunction as a tensor. TODO: move to custom
        # class (https://github.com/pytorch/pytorch/issues/35026).
        self.handle: torch.Tensor = torch.zeros(1)

    def __enter__(self):
        self.handle = torch.ops.profiler._record_function_enter(self.name)
        return self

    def __exit__(self, exc_type: Any, exc_value: Any, traceback: Any):
        if self.run_callbacks_on_exit:
            torch.ops.profiler._record_function_exit(self.handle)

    def _call_end_callbacks_on_future(self, fut: Future[Any]) -> Future[Any]:
        """
        _call_end_callbacks_on_future is meant to be used for profiling async
        calls that return a future. Calling this function will extend recording
        beyond this scope, until the future is satisfied. It is useful for profiling
        the end to end time of asynchronous calls. This function should only be called
        once to attach the callback onto the future, and will throw if called multiple
        times.

        Arguments:
            fut: (torch._C.Future): future for which to schedule
            callback for.

        Returns:
            A future that completes with the value of the passed in future when
            the profiling callbacks have ran.

        """
        # Throw if we have already attached a callback onto the future.
        if not self.run_callbacks_on_exit:
            raise RuntimeError("_call_end_callbacks_on_future can only be called once.")

        # We are scheduling to run this RecordFunction's end callbacks when the
        # passed in future completes, so don't run end callbacks on exit.
        self.run_callbacks_on_exit = False
        profiled_future = torch.ops.profiler._call_end_callbacks_on_jit_fut(self.handle, fut)
        return profiled_future


class emit_nvtx(object):
    """Context manager that makes every autograd operation emit an NVTX range.

    It is useful when running the program under nvprof::

        nvprof --profile-from-start off -o trace_name.prof -- <regular command here>

    Unfortunately, there's no way to force nvprof to flush the data it collected
    to disk, so for CUDA profiling one has to use this context manager to annotate
    nvprof traces and wait for the process to exit before inspecting them.
    Then, either NVIDIA Visual Profiler (nvvp) can be used to visualize the timeline, or
    :func:`torch.autograd.profiler.load_nvprof` can load the results for inspection
    e.g. in Python REPL.

    .. warning:
        This context manager should not be called recursively, i.e. at most one
        instance should be enabled at any given time.

    Arguments:
        enabled (bool, optional, default=True): Setting ``enabled=False`` makes this context manager a no-op.
            Default: ``True``.
        record_shapes (bool, optional, default=False): If ``record_shapes=True``, the nvtx range wrapping
            each autograd op will append information about the sizes of Tensor arguments received
            by that op, in the following format:
            ``[[arg0.size(0), arg0.size(1), ...], [arg1.size(0), arg1.size(1), ...], ...]``
            Non-tensor arguments will be represented by ``[]``.
            Arguments will be listed in the order they are received by the backend op.
            Please note that this order may not match the order in which those arguments were passed
            on the Python side.  Also note that shape recording may increase the overhead of nvtx range creation.

    Example:
        >>> with torch.cuda.profiler.profile():
        ...     model(x) # Warmup CUDA memory allocator and profiler
        ...     with torch.autograd.profiler.emit_nvtx():
        ...         model(x)

    **Forward-backward correlation**

    When viewing a profile created using :class:`emit_nvtx` in the Nvidia Visual Profiler,
    correlating each backward-pass op with the corresponding forward-pass op can be difficult.
    To ease this task, :class:`emit_nvtx` appends sequence number information to the ranges it
    generates.

    During the forward pass, each function range is decorated with ``seq=<N>``.  ``seq`` is a running
    counter, incremented each time a new backward Function object is created and stashed for backward.
    Thus, the ``seq=<N>`` annotation associated with each forward function range tells you that
    if a backward Function object is created by this forward function,
    the backward object will receive sequence number N.
    During the backward pass, the top-level range wrapping each C++ backward Function's
    ``apply()`` call is decorated with ``stashed seq=<M>``.  ``M`` is the sequence number that
    the backward object was created with.  By comparing ``stashed seq`` numbers in backward with ``seq``
    numbers in forward, you can track down which forward op created each backward Function.

    Any functions executed during the backward pass are also decorated with ``seq=<N>``.  During
    default backward (with ``create_graph=False``) this information is irrelevant, and in fact,
    ``N`` may simply be 0 for all such functions.  Only the top-level ranges associated with
    backward Function objects' ``apply()`` methods are useful, as a way to correlate these Function
    objects with the earlier forward pass.

    **Double-backward**

    If, on the other hand, a backward pass with ``create_graph=True`` is underway (in other words,
    if you are setting up for a double-backward), each function's execution during backward
    is given a nonzero, useful ``seq=<N>``.  Those functions may themselves create Function objects
    to be executed later during double-backward, just as the original functions in the forward pass did.
    The relationship between backward and double-backward is conceptually the same as the relationship
    between forward and backward: The functions still emit current-sequence-number-tagged ranges,
    the Function objects they create still stash those sequence numbers, and during the eventual
    double-backward, the Function objects' ``apply()`` ranges are still tagged with ``stashed seq``
    numbers, which can be compared to `seq` numbers from the backward pass.

    .. warning:
        The sequence number is thread-local, and some forward functions don't create an associated
        backward Function object (instead delegating that to sub-functions further down the call chain).
        For these reasons, the correspondence of stashed sequence numbers in
        backward Function ``apply()`` ranges with `seq` numbers in forward-pass ranges is
        not guaranteed to be 1 to 1.  The sequence numbers alone may not be enough to fully
        disambiguate which forward function created which
        backward Function object.  You may need to make a judgment based on analytic knowledge of what
        the expected correspondence should be.
    """
    def __init__(self, enabled=True, record_shapes=False):
        self.enabled = enabled
        self.entered = False
        self.record_shapes = record_shapes

    def __enter__(self):
        if not self.enabled:
            return
        if self.entered:
            raise RuntimeError("NVTX annotation context manager is not reentrant")
        self.entered = True
        torch.cuda.synchronize()
        torch.autograd._enable_profiler(
            torch.autograd.ProfilerConfig(
                torch.autograd.ProfilerState.NVTX,
                self.record_shapes,
                False,
                False)
        )
        return self

    def __exit__(self, exc_type, exc_val, exc_tb):
        if not self.enabled:
            return
        torch.cuda.synchronize()
        torch.autograd._disable_profiler()
        return False


def load_nvprof(path):
    """Opens an nvprof trace file and parses autograd annotations.

    Arguments:
        path (str): path to nvprof trace
    """
    return EventList(parse_nvprof_trace(path))


################################################################################
# FunctionEvent

def format_time(time_us):
    """Defines how to format time in FunctionEvent"""
    US_IN_SECOND = 1000.0 * 1000.0
    US_IN_MS = 1000.0
    if time_us >= US_IN_SECOND:
        return '{:.3f}s'.format(time_us / US_IN_SECOND)
    if time_us >= US_IN_MS:
        return '{:.3f}ms'.format(time_us / US_IN_MS)
    return '{:.3f}us'.format(time_us)


def format_time_share(time_us, total_time_us):
    """Defines how to format time in FunctionEvent"""
    if total_time_us == 0:
        assert time_us == 0, "Expected time_us == 0 but got {}".format(time_us)
        return "NaN"
    return '{:.2f}%'.format(time_us * 100.0 / total_time_us)

def format_memory(nbytes):
    """Returns a formatted memory size string"""
    KB = 1024
    MB = 1024 * KB
    GB = 1024 * MB
    if (abs(nbytes) >= GB):
        return '{:.2f} Gb'.format(nbytes * 1.0 / GB)
    elif (abs(nbytes) >= MB):
        return '{:.2f} Mb'.format(nbytes * 1.0 / MB)
    elif (abs(nbytes) >= KB):
        return '{:.2f} Kb'.format(nbytes * 1.0 / KB)
    else:
        return str(nbytes) + ' b'

def attr_formatter(name):
    return property(lambda self: format_time(getattr(self, name)))


class FormattedTimesMixin(object):
    """Helpers for FunctionEvent and FunctionEventAvg.

    The subclass should define `*_time_total` and `count` attributes.
    """
    cpu_time_str = attr_formatter('cpu_time')
    cuda_time_str = attr_formatter('cuda_time')
    cpu_time_total_str = attr_formatter('cpu_time_total')
    cuda_time_total_str = attr_formatter('cuda_time_total')
    self_cpu_time_total_str = attr_formatter('self_cpu_time_total')
    self_cuda_time_total_str = attr_formatter('self_cuda_time_total')

    @property
    def cpu_time(self):
        return 0.0 if self.count == 0 else 1.0 * self.cpu_time_total / self.count

    @property
    def cuda_time(self):
        return 0.0 if self.count == 0 else 1.0 * self.cuda_time_total / self.count


class Interval(object):
    def __init__(self, start, end):
        self.start = start
        self.end = end

    def elapsed_us(self):
        return self.end - self.start


Kernel = namedtuple('Kernel', ['name', 'device', 'interval'])


class FunctionEvent(FormattedTimesMixin):
    """Profiling information about a single function."""
    def __init__(
            self, id, node_id, name, thread, cpu_start, cpu_end, fwd_thread=None, input_shapes=None,
            stack=None, scope=0, cpu_memory_usage=0, cuda_memory_usage=0, is_async=False,
            is_remote=True, sequence_nr=-1):
        self.id = id
        self.node_id = node_id
        self.name = name
        self.cpu_interval = Interval(cpu_start, cpu_end)
        self.thread = thread
        self.fwd_thread = fwd_thread
        self.kernels = []
        self.count = 1
        self.cpu_children = []
        self.cpu_parent = None
        self.input_shapes = input_shapes
        self.stack = stack
        self.scope = scope
        self.cpu_memory_usage = cpu_memory_usage
        self.cuda_memory_usage = cuda_memory_usage
        self.is_async = is_async
        self.is_remote = is_remote
        self.sequence_nr = sequence_nr

    def append_kernel(self, name, device, start, end):
        self.kernels.append(Kernel(name, device, Interval(start, end)))

    def append_cpu_child(self, child):
        """Append a CPU child of type FunctionEvent.

        One is supposed to append only direct children to the event to have
        correct self cpu time being reported.
        """
        assert(isinstance(child, FunctionEvent))
        self.cpu_children.append(child)

    def set_cpu_parent(self, parent):
        """Set the immediate CPU parent of type FunctionEvent

        One profiling FunctionEvent should have only one CPU parent such that
        the child's range interval is completely inside the parent's. We use
        this connection to determine the event is from top-level op or not.
        """
        assert(isinstance(parent, FunctionEvent))
        self.cpu_parent = parent

    # Note: async events don't have children, are not used when computing 'self'
    # metrics of other events, have only total cpu time
    @property
    def self_cpu_memory_usage(self):
        if self.is_async:
            return 0
        return self.cpu_memory_usage - sum(
            [child.cpu_memory_usage for child in self.cpu_children]
        )

    @property
    def self_cuda_memory_usage(self):
        if self.is_async:
            return 0
        return self.cuda_memory_usage - sum(
            [child.cuda_memory_usage for child in self.cpu_children]
        )

    @property
    def self_cpu_time_total(self):
        if self.is_async:
            return 0
        return self.cpu_time_total - sum(
            [child.cpu_time_total for child in self.cpu_children]
        )

    @property
    def cuda_time_total(self):
        return sum(kinfo.interval.elapsed_us() for kinfo in self.kernels)

    @property
    def self_cuda_time_total(self):
        return sum(kinfo.interval.elapsed_us() for kinfo in self.kernels) - \
            sum([child.cuda_time_total for child in self.cpu_children])

    @property
    def cpu_time_total(self):
        return self.cpu_interval.elapsed_us()

    @property
    def key(self):
        return self.name

    def __repr__(self):
        return (
            '<FunctionEvent id={} node_id={} cpu_time={} cpu_start={} cpu_end={} '
            'cpu_children={} cuda_time={} name={} thread={} input_shapes={} '
            'cpu_memory_usage={} cuda_memory_usage={} is_async={} is_remote={} seq_nr={}>'.format(
                self.id,
                self.node_id,
                self.cpu_time_str,
                self.cpu_interval.start,
                self.cpu_interval.end,
                str([child.id for child in self.cpu_children]),
                self.cuda_time_str,
                self.name,
                self.thread,
                str(self.input_shapes),
                self.cpu_memory_usage,
                self.cuda_memory_usage,
                self.is_async,
                self.is_remote,
                self.sequence_nr,
            )
        )


class FunctionEventAvg(FormattedTimesMixin):
    """Used to average stats over multiple FunctionEvent objects."""
    def __init__(self):
        self.key = None
        self.count = 0
        self.node_id = 0
        self.is_async = False
        self.is_remote = False
        self.cpu_time_total = 0
        self.cuda_time_total = 0
        self.self_cpu_time_total = 0
        self.self_cuda_time_total = 0
        self.input_shapes = None
        self.stack = None
        self.scope = None
        self.cpu_memory_usage = 0
        self.cuda_memory_usage = 0
        self.self_cpu_memory_usage = 0
        self.self_cuda_memory_usage = 0
        self.cpu_children = None
        self.cpu_parent = None

    def add(self, other):
        if self.key is None:
            # First function being recorded as part of FunctionEventAvg, propagate
            # fields.
            self.key = other.key
            self.node_id = other.node_id
            self.is_async = other.is_async
            self.is_remote = other.is_remote
            self.cpu_parent = other.cpu_parent
            self.cpu_children = other.cpu_children

            self.input_shapes = other.input_shapes
            self.stack = other.stack
            self.scope = other.scope

        assert isinstance(other, (FunctionEvent, FunctionEventAvg))
        assert other.key == self.key
        self.cpu_time_total += other.cpu_time_total
        self.cuda_time_total += other.cuda_time_total
        self.self_cpu_time_total += other.self_cpu_time_total
        self.self_cuda_time_total += other.self_cuda_time_total
        self.cpu_memory_usage += other.cpu_memory_usage
        self.cuda_memory_usage += other.cuda_memory_usage
        self.self_cpu_memory_usage += other.self_cpu_memory_usage
        self.self_cuda_memory_usage += other.self_cuda_memory_usage
        self.count += other.count
        return self

    def __iadd__(self, other):
        return self.add(other)

    def __repr__(self):
        return (
            '<FunctionEventAvg key={} self_cpu_time={} cpu_time={} '
<<<<<<< HEAD
            'cuda_time={} input_shapes={} '
            'cpu_memory_usage={} cuda_memory_usage={}>'.format(
=======
            ' self_cuda_time={} cuda_time={} input_shapes={}> '
            'cpu_memory_usage={} cuda_memory_usage={}'.format(
>>>>>>> b4fe7ec4
                self.key,
                self.self_cpu_time_total_str,
                self.cpu_time_str,
                self.self_cuda_time_total_str,
                self.cuda_time_str,
                str(self.input_shapes),
                self.cpu_memory_usage,
                self.cuda_memory_usage,
            )
        )


################################################################################
# Utilities

class StringTable(defaultdict):
    def __missing__(self, key):
        # manage cases like 't' (demangled to 'unsigned short') separately,
        # for now simply check the length to avoid unexpected results for
        # the short sequences
        self[key] = torch._C._demangle(key) if len(key) > 1 else key
        return self[key]

def parse_event_records(thread_records):
    def get_record_key(record):
        """
        Returns a tuple to be used by parse_event_records for correlating start and
        end records.
        """
        return (record.handle(), record.node_id())

    next_id = 0
    start_record = None
    cuda_records = {}
    functions = []
    record_stack = []
    string_table = StringTable()

    # ignoring the following utility ops
    filtered_out_names = [
        "profiler::_record_function_enter",
        "profiler::_record_function_exit",
        "aten::is_leaf",
        "aten::output_nr",
        "aten::_version",
    ]

    def filter_stack_entry(entry):
        filtered_entries = [
            ("autograd/__init__", "_make_grads"),
            ("autograd/__init__", "backward"),
            ("torch/tensor", "backward"),
            ("_internal/common_utils", "prof_callable"),
            ("_internal/common_utils", "prof_func_call"),
            ("_internal/common_utils", "prof_meth_call"),
        ]
        return all([not (f[0] in entry and f[1] in entry) for f in filtered_entries])

    # cuda start events and the overall profiler start event don't happen
    # at exactly the same time because we need to record an event on each device
    # and each record takes ~4us. So we adjust here by the difference
    # adding the difference in CPU time between the profiler start event
    # and the CPU time of the cuda start event for the device
    def adjusted_time(cuda_record, cuda_records_map):
        assert cuda_record.device() != -1
        cuda_time_0 = cuda_records_map[(cuda_record.node_id(), cuda_record.device())]
        return cuda_time_0.cuda_elapsed_us(cuda_record) + start_record.cpu_elapsed_us(cuda_time_0)

    # '__start_profile' is not guaranteed to be first, so we must find it here
    for record in itertools.chain(*thread_records):
        name = record.name()
        if start_record is None and name == '__start_profile':
            start_record = record
        elif '__cuda_start_event' in name:
            # N.B.: Each CUDA device has its own __cuda_start_event.
            assert record.device() != -1
            # key for cuda_records is (node_id, device) in case of multiple nodes
            # having the same device
            cuda_records[(record.node_id(), record.device())] = record

    assert start_record is not None and not start_record.is_remote()

    for thread_record_list in thread_records:
        # accumulated memory allocations per handle
        cpu_memory_allocs = {}
        cuda_memory_allocs = {}
        # ranges per handle
        range_starts = {}

        filtered_handles = set()
        prev_record = None
        for record in thread_record_list:
            record_key = get_record_key(record)
            if (record.name() in filtered_out_names or
                    record_key in filtered_handles):
                filtered_handles.add(record_key)
                continue

            if record.kind() == 'push':
                # workaround to reduce double logging from operator
                # wrappers and redispatch
                if prev_record is not None:
                    duplicate = (
                        prev_record.name() == record.name()
                        and prev_record.kind() == record.kind()
                        and prev_record.node_id() == record.node_id()
                    )
                    if duplicate:
                        filtered_handles.add(record_key)
                        continue

                range_starts[record_key] = record
                cpu_memory_allocs[record_key] = 0
                cuda_memory_allocs[record_key] = 0
            elif record.kind() == 'pop':
                assert (
                    record_key in range_starts
                ), """Expected record with key {} to exist in range_starts.
                    This means that the pop event did not have a corresponding push.""".format(
                    record_key
                )

                start = range_starts[record_key]

                cpu_memory_usage = cpu_memory_allocs[record_key]
                cuda_memory_usage = cuda_memory_allocs[record_key]
                is_async = start.thread_id() != record.thread_id()
                is_remote_event = record.is_remote()

                fe = FunctionEvent(
                    id=record.handle(),
                    node_id=record.node_id(),
                    name=string_table[start.name()],
                    thread=start.thread_id(),
                    cpu_start=start_record.cpu_elapsed_us(start),
                    cpu_end=start_record.cpu_elapsed_us(record),
                    fwd_thread=start.fwd_thread_id(),
                    input_shapes=start.shapes(),
                    stack=[entry for entry in start.stack() if filter_stack_entry(entry)],
                    scope=start.scope(),
                    cpu_memory_usage=cpu_memory_usage,
                    cuda_memory_usage=cuda_memory_usage,
                    is_async=is_async,
                    is_remote=is_remote_event,
                    sequence_nr=start.sequence_nr(),
                )
                # note: async events have only cpu total time
                if not is_async and start.has_cuda():
                    cuda_start = adjusted_time(start, cuda_records)
                    cuda_end = adjusted_time(record, cuda_records)
                    if (cuda_end - cuda_start) > 0:
                        fe.append_kernel(
                            start.name(),
                            start.device(),
                            cuda_start,
                            cuda_end)
                functions.append(fe)
                del range_starts[record_key]
                del cpu_memory_allocs[record_key]
                del cuda_memory_allocs[record_key]
            elif record.kind() == 'memory_alloc':
                for handle in cpu_memory_allocs.keys():
                    cpu_memory_allocs[handle] += record.cpu_memory_usage()
                for handle in cuda_memory_allocs.keys():
                    cuda_memory_allocs[handle] += record.cuda_memory_usage()
            prev_record = record

    # Sort functions by start time then by end time ascending.
    # This ensures that--in the case of nested events which
    # have the same start time (which may happen due to the
    # granularity of the given clock tick)--we always show
    # the outermost nested call first. This adds stability
    # in how FunctionEvents appear
    functions.sort(key=lambda evt: [evt.cpu_interval.start, -evt.cpu_interval.end])
    return functions


################################################################################
# CUDA checkpoints

class EnforceUnique(object):
    """Raises an error if a key is seen more than once."""
    def __init__(self):
        self.seen = set()

    def see(self, *key):
        if key in self.seen:
            raise RuntimeError('duplicate key: ' + str(key))
        self.seen.add(key)


def parse_nvprof_trace(path):
    import sqlite3
    conn = sqlite3.connect(path)
    conn.row_factory = sqlite3.Row

    # Parse strings table
    strings = {}
    for r in conn.execute("SELECT _id_ as id, value FROM StringTable"):
        strings[r["id"]] = torch._C._demangle(r["value"])

    # First, find all functions and create FunctionEvents for them
    marker_query = """
    SELECT
        start.id AS marker_id, start.name, start.timestamp AS start_time, end.timestamp AS end_time
    FROM
        CUPTI_ACTIVITY_KIND_MARKER AS start INNER JOIN CUPTI_ACTIVITY_KIND_MARKER AS end
        ON start.id = end.id
    WHERE
        start.name != 0 AND end.name = 0
    """
    functions = []
    functions_map = {}
    unique = EnforceUnique()
    for row in conn.execute(marker_query):
        unique.see(row['marker_id'])
        evt = FunctionEvent(id=row['marker_id'],
                            name=strings[row['name']],
                            cpu_start=row['start_time'],
                            cpu_end=row['end_time'],
                            thread=0)  # TODO: find in sqlite database
        functions.append(evt)
        functions_map[evt.id] = evt

    # Now, correlate all kernels with FunctionEvents
    kernel_query = """
    SELECT
        start.id AS marker_id, start.name, start.timestamp, end.timestamp,
        runtime._id_ AS runtime_id, runtime.cbid, runtime.start AS runtime_start, runtime.end AS runtime_end,
        kernel.start AS kernel_start, kernel.end AS kernel_end, kernel.name AS kernel_name
    FROM
        CUPTI_ACTIVITY_KIND_MARKER AS start
        INNER JOIN CUPTI_ACTIVITY_KIND_MARKER AS end
            ON start.id = end.id
        INNER JOIN CUPTI_ACTIVITY_KIND_RUNTIME as runtime
            ON (start.timestamp < runtime.start AND runtime.end < end.timestamp)
        INNER JOIN CUPTI_ACTIVITY_KIND_CONCURRENT_KERNEL AS kernel
            ON kernel.correlationId = runtime.correlationId
    """
    unique = EnforceUnique()
    for row in conn.execute(kernel_query):
        unique.see(row['marker_id'], row['runtime_id'])
        # 211 is cudaKernelLaunch for cuda >= 9.2; 13 is for older cuda versions
        assert (row['cbid'] == 211) or (row['cbid'] == 13)
        evt = functions_map[row['marker_id']]
        evt.append_kernel(row['kernel_name'],
                          0,
                          row['kernel_start'],
                          row['kernel_end'])

    functions.sort(key=lambda evt: evt.cpu_interval.start)
    return functions


################################################################################
# Pretty printer


def build_table(
        events,
        sort_by=None,
        header=None,
        row_limit=100,
        use_cuda=True,
        profile_memory=False,
        top_level_events_only=False):
    """Prints a summary of events (which can be a list of FunctionEvent or FunctionEventAvg)."""
    if len(events) == 0:
        return ""

    if sort_by is not None:
        events = EventList(sorted(
            events, key=lambda evt: getattr(evt, sort_by), reverse=True
        ), use_cuda=use_cuda, profile_memory=profile_memory)

    has_input_shapes = any(
        [(event.input_shapes is not None and len(event.input_shapes) > 0) for event in events])

    name_column_width = max([len(evt.key) for evt in events]) + 4
<<<<<<< HEAD
    DEFAULT_COLUMN_WIDTH = 15

    shapes_column_width = max([len(str(evt.input_shapes)) for evt in events]) + 4
    shapes_column_width = min(shapes_column_width, 45)

    src_column_width = None
    stacks = []
    for evt in events:
        if evt.stack is not None and len(evt.stack) > 0:
            stacks.append(evt.stack)
    has_stack = len(stacks) > 0
    if has_stack:
        src_column_width = max([max([len(entry) for entry in stack]) for stack in stacks]) + 4
        src_column_width = min(src_column_width, 75)
=======
    DEFAULT_COLUMN_WIDTH = 12
    SHAPES_COLUMN_WIDTH = 45
>>>>>>> b4fe7ec4

    headers = [
        'Name',
        'Self CPU %',
        'Self CPU',
        'CPU total %',
        'CPU total',
        'CPU time avg',
    ]
    if use_cuda:
        headers.extend([
            'Self CUDA',
            'Self CUDA %',
            'CUDA total',
            'CUDA time avg',
        ])
    if profile_memory:
        headers.extend([
            'CPU Mem',
            'Self CPU Mem',
        ])
        if torch.cuda.is_available():
            headers.extend([
                'CUDA Mem',
                'Self CUDA Mem',
            ])
    headers.append(
        '# of Calls'
    )
    # Only append Node ID if any event has a valid (>= 0) Node ID
    append_node_id = any([evt.node_id != -1 for evt in events])
    if append_node_id:
        headers.append('Node ID')

    # Have to use a list because nonlocal is Py3 only...
    SPACING_SIZE = 2
    row_format = [""]
    header_sep = [""]
    line_length = [-SPACING_SIZE]
    MAX_STACK_ENTRY = 5

    def add_column(padding):
<<<<<<< HEAD
        row_format[0] += '{: <' + str(padding) + '}' + (' ' * SPACING_SIZE)
        header_sep[0] += '-' * padding + (' ' * SPACING_SIZE)
=======
        row_format[0] += '{: >' + str(padding) + '}  '
        header_sep[0] += '-' * padding + '  '
>>>>>>> b4fe7ec4
        line_length[0] += padding + SPACING_SIZE

    add_column(name_column_width)
    for _ in headers[1:]:
        add_column(DEFAULT_COLUMN_WIDTH)

    if has_input_shapes:
        headers.append('Input Shapes')
        add_column(shapes_column_width)

    if has_stack:
        headers.append('Source Location')
        add_column(src_column_width)

    row_format = row_format[0]
    header_sep = header_sep[0]
    line_length = line_length[0]
    add_column = None

    # Have to use a list because nonlocal is Py3 only...
    result = []

    def append(s):
        result.append(s)
        result.append('\n')  # Yes, newline after the end as well

    self_cpu_time_total = sum([event.self_cpu_time_total for event in events])
    cuda_time_total = sum([evt.self_cuda_time_total for evt in events])
    # Actual printing
    if header is not None:
        append('=' * line_length)
        append(header)
    if top_level_events_only:
        append('=' * line_length)
        append('This report only display top-level ops statistics')
    append(header_sep)
    append(row_format.format(*headers))

    append(header_sep)

    event_limit = 0
    for evt in events:
        if event_limit == row_limit:
            break
        if top_level_events_only and evt.cpu_parent is not None:
            continue
        else:
            event_limit += 1
        row_values = [
            evt.key,  # Name
            # Self CPU total, 0 for async events. %
            format_time_share(evt.self_cpu_time_total,
                              self_cpu_time_total),
            evt.self_cpu_time_total_str,  # Self CPU total
            # CPU total %, 0 for async events.
            format_time_share(evt.cpu_time_total, self_cpu_time_total) if not evt.is_async else 0,
            evt.cpu_time_total_str,  # CPU total
            evt.cpu_time_str,  # CPU time avg
        ]
        if use_cuda:
            row_values.extend([
                evt.self_cuda_time_total_str,
                # CUDA time total %
                format_time_share(evt.self_cuda_time_total, cuda_time_total),
                evt.cuda_time_total_str,
                evt.cuda_time_str,  # Cuda time avg
            ])
        if profile_memory:
            row_values.extend([
                # CPU Mem Total
                format_memory(evt.cpu_memory_usage),
                # Self CPU Mem Total
                format_memory(evt.self_cpu_memory_usage),
            ])
            if torch.cuda.is_available():
                row_values.extend([
                    # CUDA Mem Total
                    format_memory(evt.cuda_memory_usage),
                    # Self CUDA Mem Total
                    format_memory(evt.self_cuda_memory_usage),
                ])
        row_values.append(
            evt.count,  # Number of calls
        )

        if append_node_id:
            row_values.append(evt.node_id)
        if has_input_shapes:
            row_values.append(str(evt.input_shapes)[:shapes_column_width])
        if has_stack:
            src_field = ""
            if len(evt.stack) > 0:
                src_field = evt.stack[0][:src_column_width]
            row_values.append(src_field)
        append(row_format.format(*row_values))

        if has_stack:
            empty_headers = [""] * (len(headers) - 1)
            for entry in evt.stack[1:MAX_STACK_ENTRY]:
                append(row_format.format(*(empty_headers + [entry[:src_column_width]])))
            empty_headers.append("")
            append(row_format.format(*empty_headers))

    append(header_sep)
    append("Self CPU time total: {}".format(format_time(self_cpu_time_total)))
    if use_cuda:
        append("CUDA time total: {}".format(format_time(cuda_time_total)))
    return ''.join(result)<|MERGE_RESOLUTION|>--- conflicted
+++ resolved
@@ -263,7 +263,6 @@
                 key += event.stack[:group_by_stack_n]
             return tuple(key)
         for evt in self:
-<<<<<<< HEAD
             stats[get_key(evt, group_by_input_shapes, group_by_stack_n)].add(evt)
 
         avg_list = EventList(stats.values(), use_cuda=self._use_cuda, profile_memory=self._profile_memory)
@@ -272,12 +271,6 @@
             if not group_by_input_shapes:
                 evt.input_shapes = ""
         return avg_list
-=======
-            stats[get_key(evt, group_by_input_shapes)].add(
-                evt, group_by_input_shapes)
-
-        return EventList(stats.values(), use_cuda=self._use_cuda, profile_memory=self._profile_memory)
->>>>>>> b4fe7ec4
 
     def total_average(self):
         """Averages all events.
@@ -890,13 +883,8 @@
     def __repr__(self):
         return (
             '<FunctionEventAvg key={} self_cpu_time={} cpu_time={} '
-<<<<<<< HEAD
-            'cuda_time={} input_shapes={} '
+            ' self_cuda_time={} cuda_time={} input_shapes={} '
             'cpu_memory_usage={} cuda_memory_usage={}>'.format(
-=======
-            ' self_cuda_time={} cuda_time={} input_shapes={}> '
-            'cpu_memory_usage={} cuda_memory_usage={}'.format(
->>>>>>> b4fe7ec4
                 self.key,
                 self.self_cpu_time_total_str,
                 self.cpu_time_str,
@@ -1176,8 +1164,8 @@
         [(event.input_shapes is not None and len(event.input_shapes) > 0) for event in events])
 
     name_column_width = max([len(evt.key) for evt in events]) + 4
-<<<<<<< HEAD
-    DEFAULT_COLUMN_WIDTH = 15
+
+    DEFAULT_COLUMN_WIDTH = 12
 
     shapes_column_width = max([len(str(evt.input_shapes)) for evt in events]) + 4
     shapes_column_width = min(shapes_column_width, 45)
@@ -1191,10 +1179,6 @@
     if has_stack:
         src_column_width = max([max([len(entry) for entry in stack]) for stack in stacks]) + 4
         src_column_width = min(src_column_width, 75)
-=======
-    DEFAULT_COLUMN_WIDTH = 12
-    SHAPES_COLUMN_WIDTH = 45
->>>>>>> b4fe7ec4
 
     headers = [
         'Name',
@@ -1237,13 +1221,8 @@
     MAX_STACK_ENTRY = 5
 
     def add_column(padding):
-<<<<<<< HEAD
-        row_format[0] += '{: <' + str(padding) + '}' + (' ' * SPACING_SIZE)
+        row_format[0] += '{: >' + str(padding) + '}' + (' ' * SPACING_SIZE)
         header_sep[0] += '-' * padding + (' ' * SPACING_SIZE)
-=======
-        row_format[0] += '{: >' + str(padding) + '}  '
-        header_sep[0] += '-' * padding + '  '
->>>>>>> b4fe7ec4
         line_length[0] += padding + SPACING_SIZE
 
     add_column(name_column_width)

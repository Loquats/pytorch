import torch
from torch.fx import (
    GraphModule,
    Proxy,
    symbolic_trace,
)

from torch.fx.graph import (
    Graph,
    Node,
    map_arg,
)

from torch.quantization import (
    propagate_qconfig_,
    convert,
)

from ..quantization_mappings import (
    get_qat_module_mappings,
)

from ..quantize import _remove_qconfig

from .pattern_utils import (
    is_match,
    get_quant_patterns,
    get_dynamic_quant_patterns,
)

from .custom_module import is_custom_module

from .quantization_patterns import *

from .utils import (
    _parent_name,
    quantize_node,
)

import copy

# ------------------------
# Helper Functions
# ------------------------

# Returns a function that can get a new attribute name for module with given prefix
# for example,
# >> get_new_observer_name = get_new_attr_name_with_prefix('_observer')
# >> new_name = get_new_observer_name(module)
# new_name will be an unused attribute name on module, e.g. `_observer_1`
def get_new_attr_name_with_prefix(prefix):
    def get_new_attr_name(module):
        def get_attr_name(i):
            return prefix + str(i)
        i = 0
        attr_name = get_attr_name(i)
        while hasattr(module, attr_name):
            i += 1
            attr_name = get_attr_name(i)
        return attr_name
    return get_new_attr_name

def collect_producer_nodes(node):
    r''' Starting from a target node, trace back until we hit inpu or
    getattr node. This is used to extract the chain of operators
    starting from getattr to the target node, for example
    def forward(self, x):
      observed = self.observer(self.weight)
      return F.linear(x, observed)
    collect_producer_nodes(observed) will either return a list of nodes that produces
    the observed node or None if we can't extract a self contained graph without
    free variables(inputs of the forward function).
    '''
    nodes = [node]
    frontier = [node]
    while frontier:
        node = frontier.pop()
        all_args = list(node.args) + list(node.kwargs.values())
        for arg in all_args:
            if not isinstance(arg, Node):
                continue
            if arg.op == 'placeholder':
                # hit input, can't fold in this case
                return None
            nodes.append(arg)
            if not (arg.op == 'call_function' and arg.target == getattr):
                frontier.append(arg)
    return nodes

def graph_module_from_producer_nodes(root, producer_nodes):
    r''' Construct a graph module from extracted producer nodes
    from `collect_producer_nodes` function
    Args:
      root: the root module for the original graph
      producer_nodes: a list of nodes we use to construct the graph
    Return:
      A graph module constructed from the producer nodes
    '''
    assert len(producer_nodes) > 0, 'list of producer nodes can not be empty'
    # since we traced back from node to getattrr
    producer_nodes.reverse()
    graph = Graph()
    env = {}

    def load_arg(a):
        return map_arg(a, lambda node: env[node.name])
    for producer_node in producer_nodes:
        env[producer_node.name] = graph.node_copy(producer_node, load_arg)
    graph.output(load_arg(producer_nodes[-1].name))
    graph_module = GraphModule(root, graph)
    return graph_module


def assert_and_get_unique_device(module):
    """
    Returns the unique device for a module, or None if no device is found.
    Throws an error if multiple devices are detected.
    """
    devices = {p.device for p in module.parameters()} | \
        {p.device for p in module.buffers()}
    assert len(devices) <= 1, (
        "prepare only works with cpu or single-device CUDA modules, "
        "but got devices {}".format(devices)
    )
    device = next(iter(devices)) if len(devices) > 0 else None
    return device

def is_activation_post_process(module):
    return (isinstance(module, torch.quantization.ObserverBase) or
            isinstance(module, torch.quantization.FakeQuantize))

# A dictionary for querying the weight index for a given op
WEIGHT_INDEX_DICT = {
    torch.nn.functional.conv2d : [1],
    torch.nn.functional.linear : [1],
}

# weight prepacking ops
WEIGHT_PREPACK_OPS = {
    torch._ops.ops.quantized.linear_prepack,
    torch._ops.ops.quantized.linear_prepack_fp16,
    torch._ops.ops.quantized.conv2d_prepack,
}

class Quantizer:
    def __init__(self):
        # mapping from matched node to activation_post_process
        # must be filled before convert
        self.activation_post_process_map = None
        # mapping from node name to qconfig that should be used for that node
        # filled out for a model during _generate_qconfig_map
        self.qconfig_map = None
        # mapping from fully qualified module name to module instance
        # for example,
        # {
        #   '': Model(...),
        #   'linear': Linear(...),
        #   'linear.weight_fake_quant': PerChannelMinMaxObserver(...),
        # }
        self.modules = None
        # mapping from a tuple of nodes in reverse order to uninitialized
        #   QuantizeHandler subclass. For example,
        # {
        #   # match a single node
        #   (<class 'torch.nn.modules.conv.Conv3d'>:
        #     <class 'torch.quantization.fx.quantize.ConvRelu'>),
        #   # match multiple nodes in reverse order
        #   ((<function relu at 0x7f766a7360d0>, <built-in function add>):
        #     <class 'torch.quantization.fx.quantize.Add'>),
        # }
        self.patterns = None


    def _qat_swap_modules(self, root):
        convert(root, mapping=get_qat_module_mappings(), inplace=True, remove_qconfig=False)

    def _generate_qconfig_map(self, root, input_graph):
        def get_qconfig(module):
            return module.qconfig if hasattr(module, 'qconfig') else None

        self.qconfig_map = dict()
        for node in input_graph.nodes:
            if node.op == 'get_param':
                parent, _ = _parent_name(node.target)
                self.qconfig_map[node.name] = get_qconfig(self.modules[parent])
            elif node.op == 'call_function':
                self.qconfig_map[node.name] = get_qconfig(root)
            elif node.op == 'call_method':
                self_obj = node.args[0]
                # qconfig for call_method should be the same as the `self` object for the call
                self.qconfig_map[node.name] = self.qconfig_map[self_obj.name]
            elif node.op == 'call_module':
                self.qconfig_map[node.name] = get_qconfig(self.modules[node.target])

    def _prepare(self, model, qconfig_dict, inplace, is_dynamic_quant, is_child_module):
        if not inplace:
            model = copy.deepcopy(model)
        self.is_dynamic_quant = is_dynamic_quant
        # TODO: allow user specified patterns
        if self.is_dynamic_quant:
            self.patterns = get_dynamic_quant_patterns()
        else:
            self.patterns = get_quant_patterns()

        propagate_qconfig_(model, qconfig_dict)
        if model.training:
            self._qat_swap_modules(model)

        self.modules = dict(model.named_modules())

        # map from node name to qconfig, used in _find_matches
        self._generate_qconfig_map(model, model.graph)

        # match the patterns that will get quantized
        matches = self._find_matches(model.graph, self.modules, self.patterns)

        # find _inputs_ to matched nodes that are not quantized, these
        # have to be quantized, which requires measuring stats,
        # initialize an DefaultQuant object for each
        quants = self._find_quants(model.graph, matches)

        self.activation_post_process_map = dict()
        env = {}
        observed_graph = Graph()
        observed_node_names_set = set()

        def load_arg(a):
            return map_arg(a, lambda node: env[node.name])

        custom_module_nodes = []
        # swap custom modules to observed custom modules
        for node in model.graph.nodes:
            if node.op == 'call_module' and \
               is_custom_module(self.modules[node.target]):
                # add node to matched nodes
                custom_module_qconfig = self.qconfig_map[node.name]
                custom_module_nodes.append(node.name)
                matches[node.name] = (node, [node], CustomModule(self, node), custom_module_qconfig)

        # indexes for the inputs that needs to be observed
        observed_input_idxs = []
        graph_inputs = []
        for node in model.graph.nodes:
            if node.op == 'placeholder':
                graph_inputs.append(node.name)

        get_new_observer_name = get_new_attr_name_with_prefix('activation_post_process_')

        def insert_observer(node, observer, device):
            observer_name = get_new_observer_name(model)
            setattr(model, observer_name, observer)
            self.activation_post_process_map[node.name] = observer
            env[node.name] = observed_graph.create_node('call_module', observer_name, (load_arg(node),), {})
            observed_node_names_set.add(node.name)
            if device:
                getattr(model, observer_name).to(device)

        for node in model.graph.nodes:
            if node.name in observed_node_names_set:
                continue

<<<<<<< HEAD
=======
            prefix = node.name + '_activation_post_process_'
>>>>>>> eb4b9e06
            root_node, _, obj, qconfig = matches.get(node.name, (None, None, None, None))
            if root_node is None:
                env[node.name] = observed_graph.node_copy(node, load_arg)
            elif root_node is node:
<<<<<<< HEAD
                # index for input of custom module that needs to be observed in parent
                child_module_input_idxs = None
                if node.name in custom_module_nodes:
                    # observe custom module
                    custom_module = self.modules[node.target]
                    traced_custom_module = symbolic_trace(custom_module)
                    if self.is_dynamic_quant:
                        prepare = torch.quantization.prepare_dynamic_child_module_fx
                    else:
                        prepare = torch.quantization.prepare_child_module_fx
                    observed_custom_module = prepare(traced_custom_module, {'': qconfig})
                    observed_custom_module._is_custom_module = True
                    child_module_input_idxs = observed_custom_module._observed_input_idxs
                    parent_name, name = _parent_name(node.target)
                    setattr(self.modules[parent_name], name, observed_custom_module)
=======
                env[node.name] = observed_graph.node_copy(node, load_arg)

                def insert_observer(node, observer, device):
                    get_new_observer_name = get_new_attr_name_with_prefix(prefix)
                    observer_name = get_new_observer_name(model)
                    setattr(model, observer_name, observer)
                    self.activation_post_process_map[node.name] = observer
                    env[node.name] = observed_graph.create_node('call_module', observer_name, (load_arg(node),), {})
                    observed_node_names_set.add(node.name)
                    if device:
                        getattr(model, observer_name).to(device)
>>>>>>> eb4b9e06

                env[node.name] = observed_graph.node_copy(node, load_arg)
                # don't need to insert observer for output in dynamic quantization
                if self.is_dynamic_quant:
                    continue

                if isinstance(obj, CopyNode):
                    assert node.op in [
                        'call_module',
                        'call_function',
                        'call_method'], \
                        'CopyNode of type ' + node.op + ' is not handled'

                    def is_observed(input_arg):
                        if isinstance(input_arg, Node):
                            return input_arg.name in observed_node_names_set
                        elif isinstance(input_arg, list):
                            return all(map(is_observed, input_arg))
                    # propagate observed property from input
                    if is_observed(node.args[0]):
                        observed_node_names_set.add(node.name)
                elif (isinstance(obj, Add) or isinstance(obj, Mul)) and not obj.all_nodes:
                    if node.args[0].name in observed_node_names_set:
                        observed_node_names_set.add(node.name)
                elif isinstance(obj, CustomModule):
                    assert node.op == 'call_module'
                    output_is_observed = self.modules[node.target]
                    if output_is_observed:
                        observed_node_names_set.add(node.name)
                elif qconfig is not None and obj.all_nodes:
                    # observer for outputs
                    new_observer = qconfig.activation()
                    # respect device affinity when adding observers
                    device = assert_and_get_unique_device(model)
                    insert_observer(node, new_observer, device)

                # insert observer for input of child module
                if child_module_input_idxs is not None:
                    for idx in child_module_input_idxs:
                        if node.args[idx].name not in observed_node_names_set:
                            new_observer = qconfig.activation()
                            device = assert_and_get_unique_device(model)
                            insert_observer(node.args[idx], new_observer, device)
            else:
                env[node.name] = observed_graph.node_copy(node, load_arg)

            if node.name not in observed_node_names_set and node.name in quants:
<<<<<<< HEAD
                if is_child_module and node.name in graph_inputs:
                    # we'll insert observer for input of child module
                    # in parent graph
                    observed_input_idxs.append(graph_inputs.index(node.name))
                    continue
=======
                get_new_observer_name = get_new_attr_name_with_prefix(prefix)
>>>>>>> eb4b9e06
                observer_name = get_new_observer_name(model)
                _, qconfig, is_weight = quants[node.name]
                if qconfig is not None:
                    # TODO: use insert_observer
                    new_observer = \
                        qconfig.weight() if is_weight else qconfig.activation()
                    # respect device affinity when adding observers
                    device = assert_and_get_unique_device(model)
                    if device:
                        new_observer.to(device)
                    self.activation_post_process_map[node.name] = new_observer
                    setattr(model, observer_name, self.activation_post_process_map[node.name])
                    env[node.name] = observed_graph.create_node('call_module', observer_name, (load_arg(node),), {})
                    observed_node_names_set.add(node.name)

        observed_graph.output(load_arg(model.graph.result))
        # indicate whether output is observed or not.
        # This used for correctly quantize child modules
        output_is_observed = model.graph.result.name in observed_node_names_set

        model = GraphModule(model, observed_graph)
        self.save_state(model)
        if is_child_module:
            model._observed_input_idxs = observed_input_idxs
            model._output_is_observed = output_is_observed
        return model

    def save_state(self, observed):
        observed._activation_post_process_map = self.activation_post_process_map
        observed._patterns = self.patterns
        observed._qconfig_map = self.qconfig_map

    def restore_state(self, observed):
        err_msg = 'please make sure the model is produced by prepare'
        assert hasattr(observed, '_activation_post_process_map'), 'did not found ' + \
            '_activation_post_process attribute ' + err_msg
        assert hasattr(observed, '_patterns'), 'did not found ' + \
            '_patterns attribute ' + err_msg
        assert hasattr(observed, '_qconfig_map'), 'did not found ' + \
            '_qconfig_map attribute ' + err_msg
        self.activation_post_process_map = observed._activation_post_process_map
        self.patterns = observed._patterns
        self.qconfig_map = observed._qconfig_map

    def prepare(self, model, qconfig_dict, inplace=False, is_child_module=False):
        return self._prepare(model, qconfig_dict, inplace, is_dynamic_quant=False, is_child_module=is_child_module)

    def prepare_dynamic(self, model, qconfig_dict, inplace=False, is_child_module=False):
        return self._prepare(model, qconfig_dict, inplace, is_dynamic_quant=True, is_child_module=is_child_module)

    def _run_weight_observers(self, observed):
        r''' Extract the subgraph that produces the weight for dynamically quantized
        node and run the subgraph to observe the weight.
        Note that the observers of dynamically quantized modules are run during
        the conversion step.
        '''
        for node in observed.graph.nodes:
            if node.op == 'call_function' and node.target in WEIGHT_INDEX_DICT:
                for i, node_arg in enumerate(node.args):
                    if i in WEIGHT_INDEX_DICT[node.target]:
                        # node_arg is weight
                        weight_observer_nodes = collect_producer_nodes(node_arg)
                        if weight_observer_nodes is not None:
                            weight_observer_module = graph_module_from_producer_nodes(
                                observed, weight_observer_nodes)
                            # run the weight observer
                            weight_observer_module()
        return

    def _convert(self, model, inplace=False, debug=False, is_dynamic_quant=False, is_child_module=False):
        self.restore_state(model)
        if not inplace:
            model = copy.deepcopy(model)
        self.is_dynamic_quant = is_dynamic_quant
        # run weight observers before inserting quant dequant nodes
        # for dynamic quantization
        if self.is_dynamic_quant:
            self._run_weight_observers(model)

        # move to cpu since we only have quantized cpu kernels
        model.eval().cpu()
        self.modules = dict(model.named_modules())

        matches = self._find_matches(model.graph, self.modules, self.patterns)
        quants = self._find_quants(model.graph, matches)

        # add custom modules to the match
        for node in model.graph.nodes:
            if node.op == 'call_module' and \
               hasattr(self.modules[node.target], '_is_custom_module') and \
               self.modules[node.target]._is_custom_module:
                custom_module_qconfig = self.qconfig_map[node.name]
                matches[node.name] = (node, [node], CustomModule(self, node), custom_module_qconfig)

        self.quantized_graph = Graph()
        env = {}
        quant_env = {}

        graph_inputs = []
        for node in model.graph.nodes:
            if node.op == 'placeholder':
                graph_inputs.append(node.name)

        def load_non_quantized(n):
            if n.name not in env:
                assert n.name in quant_env, \
                    'trying to load float node but did not find node:' + n.name + \
                    ' in quantized or non quantized environment, env: ' + str(env) + \
                    ' quant_env:' + str(quant_env)
                env[n.name] = Proxy(quant_env[n.name]).dequantize().node
            return env[n.name]

        def load_quantized(n):
            if n.name not in quant_env:
                assert n.name in env, \
                    'trying to load quantized node but did not find node:' + n.name + \
                    ' in float environment:' + str(env)
                assert n.name in quants, 'did not find quant object for node:' + n.name
                quant = quants[n.name][0]
                quant_env[n.name] = quant.convert(self, env[n.name])
            return quant_env[n.name]

        def load_x(n):
            assert n.name in env or n.name in quant_env, \
                'node ' + n.name + ' does not exist in either environment'
            if n.name in quant_env:
                return quant_env[n.name]
            else:
                return env[n.name]

        def load_arg(quantized):
            """
            Input: quantized, which can be None, list, boolean or tuple
              - if quantized is a list or tuple, then arg should be a list and the args with corresponding
                indexes will be quantized
              - if quantized is a boolean, then all args will be quantized/not quantized
              - if quantized is None, then we'll load the node as long as it exists

            Output: fn which takes arg_or_args, and loads them from the corresponding
              environment depending on the value of quantized.
            """
            assert quantized is None or isinstance(quantized, (tuple, list, bool)), type(quantized)

            def load_arg_impl(arg_or_args):
                if quantized is None:
                    return map_arg(arg_or_args, load_x)
                if isinstance(quantized, bool):
                    return map_arg(arg_or_args, load_quantized if quantized else load_non_quantized)
                elif isinstance(quantized, (tuple, list)):
                    assert isinstance(arg_or_args, (tuple, list)), arg_or_args
                    loaded_args = []
                    # for now, we only support quantizing positional arguments
                    for i, a in enumerate(arg_or_args):
                        if i in quantized:
                            loaded_args.append(map_arg(a, load_quantized))
                        else:
                            loaded_args.append(map_arg(a, load_non_quantized))
                    return type(arg_or_args)(loaded_args)
            return load_arg_impl

        def is_quantized(node):
            if isinstance(node, Node):
                assert node.name in env or node.name in quant_env, 'Expecting node to be in the environment'
                # there might be nodes appearing in both environemnts, but quant_env will take
                # precedence
                if node.name in quant_env:
                    return True
                elif node.name in env:
                    return False
            elif isinstance(node, list):
                quantized = map(is_quantized, node)
                if all(quantized):
                    return True
                elif not any(quantized):
                    return False
                else:
                    raise Exception("partially quantized inputs in list not handled yet")

        for node in model.graph.nodes:
            root_node, matched, obj, qconfig = matches.get(node.name, (None, None, None, None))
            if root_node is node:
<<<<<<< HEAD
                result = obj.convert(self, node, load_arg)
                if node.op == 'call_module' and is_custom_module(self.modules[node.target]):
                    quantized = self.modules[node.target]._output_is_observed
                else:
                    quantized = True
                # Need to get correct quantized/non-quantized state for the output of CopyNode
                if isinstance(obj, CopyNode):
                    assert node.op in [
                        'call_module',
                        'call_function',
                        'call_method'], \
                        'CopyNode of type ' + node.op + ' is not handled'
                    quantized = is_quantized(node.args[0])

                # output of dynamic quantization is not quantized
                if self.is_dynamic_quant:
=======
                if qconfig is None:
                    result = self.quantized_graph.node_copy(node, load_non_quantized)
>>>>>>> eb4b9e06
                    quantized = False
                else:
                    result = obj.convert(self, node, load_arg)
                    # Need to get correct quantized/non-quantized state for the output of CopyNode
                    if isinstance(obj, CopyNode):
                        assert node.op in [
                            'call_module',
                            'call_function',
                            'call_method'], \
                            'CopyNode of type ' + node.op + ' is not handled'
                        quantized = is_quantized(node.args[0])
                    else:
                        quantized = True

                    # output of dynamic quantization is not quantized
                    if self.is_dynamic_quant:
                        quantized = False

                if quantized:
                    quant_env[node.name] = result
                else:
                    env[node.name] = result
                continue
            elif root_node is not None:
                continue

            # handle activation post process calls
            if node.op == 'call_module':
                if is_activation_post_process(self.modules[node.target]):
                    observer_module = self.modules[node.target]
                    prev_node = node.args[0]
                    if observer_module.dtype == torch.float16:
                        # activations are not quantized for
                        # fp16 dynamic quantization
                        # copy the activaiton_post_process node here
                        # since we may need it when we insert prepack
                        # op for weight of linear, this will be removed
                        # later in a separate pass
                        env[node.name] = self.quantized_graph.node_copy(node, load_non_quantized)
                        continue
                    if prev_node.name in quant_env:
                        # if previous node is already quantized, we'll just remove the activation_post_process
                        quant_env[node.name] = quant_env[prev_node.name]
                        continue
                    # replace activation post process with quantization ops
                    root_module = self.modules['']
                    quant_env[node.name] = quantize_node(
                        root_module, self.quantized_graph,
                        load_non_quantized(node.args[0]), observer_module)
                    continue
<<<<<<< HEAD
            if is_child_module and node.op == 'placeholder' and \
               graph_inputs.index(node.name) in model._observed_input_idxs:
                # the node is quantized in parent module
                quant_env[node.name] = self.quantized_graph.node_copy(node, load_non_quantized)
            else:
                # dequantize inputs for the node that are not quantized
                env[node.name] = self.quantized_graph.node_copy(node, load_non_quantized)

        if is_child_module:
            # result are kepted quantized in the quantized child module
            graph_output = load_x(model.graph.result)
        else:
            graph_output = load_non_quantized(model.graph.result)
        self.quantized_graph.output(graph_output)
=======
            # dequantize inputs for the node that are not quantized
            env[node.name] = self.quantized_graph.node_copy(node, load_non_quantized)
        self.quantized_graph.output(map_arg(model.graph.result, load_non_quantized))

        # remove activation post process
        act_post_process_removed_graph = Graph()
        env = {}

        def load_arg(a):
            return map_arg(a, lambda node: env[node.name])
        for node in self.quantized_graph.nodes:
            if node.op == 'call_module' and \
               is_activation_post_process(self.modules[node.target]):
                # remove activation post process
                env[node.name] = env[node.args[0].name]
            else:
                env[node.name] = act_post_process_removed_graph.node_copy(node, load_arg)
        act_post_process_removed_graph.output(map_arg(self.quantized_graph.result, load_arg))
>>>>>>> eb4b9e06

        to_be_removed = []
        for name, module in model.named_modules():
            if is_activation_post_process(module):
                to_be_removed.append(name)
        for n in to_be_removed:
            delattr(model, n)
        _remove_qconfig(model)
        model = GraphModule(model, act_post_process_removed_graph)
        return model

    # Trace back from the weight node util we hit getattr, reconstruct the graph module
    # with the traced nodes and run the graph module to pack the weight. then replace
    # the original chain of ops with the packed weight.
    def _fold_weight(self, quantized):
        packed_weights = dict()
        # map from folded node name to the prepacked weight name
        folded_nodes = dict()
        # get packed weights
        for node in quantized.graph.nodes:
            if node.op == 'call_function' and node.target in WEIGHT_PREPACK_OPS:
                nodes_to_fold = collect_producer_nodes(node)
                if nodes_to_fold is not None:
                    for node_to_fold in nodes_to_fold:
                        folded_nodes[node_to_fold.name] = node

                    prepacking_module = graph_module_from_producer_nodes(
                        quantized, nodes_to_fold)
                    packed_weight = prepacking_module()
                    packed_weights[node.name] = packed_weight

        # remove folded nodes and replace the prepacking node with getattr
        folded_graph = Graph()
        env = {}

        def load_arg(a):
            return map_arg(a, lambda node: env[node.name])
        get_new_packed_weight_name = get_new_attr_name_with_prefix('_fx_pass_packed_weight_')
        quantized_root = quantized
        quantized_graph = quantized.graph
        for node in quantized_graph.nodes:
            prepack_node = folded_nodes.get(node.name, None)
            if prepack_node is node:
                packed_weight = packed_weights[node.name]
                # add a prepacked attribute to root
                packed_weight_name = get_new_packed_weight_name(quantized_root)
                setattr(quantized_root, packed_weight_name, packed_weight)
                # replace prepack node with a getattr node
                env[node.name] = folded_graph.create_node(
                    'get_param', packed_weight_name, (), {})
            elif prepack_node is not None:
                # remove the foled node
                continue
            else:
                # copy other nodes
                env[node.name] = folded_graph.node_copy(node, load_arg)
        folded_graph.output(load_arg(quantized_graph.result))
        quantized = GraphModule(quantized_root, folded_graph)
        return quantized

    def convert(self, model, inplace=False, debug=False, is_dynamic=False, is_child_module=False):
        quantized = self._convert(model, inplace, debug, is_dynamic, is_child_module)
        if not debug:
            quantized = self._fold_weight(quantized)
        return quantized

    def _find_matches(self, graph, modules, patterns):
        """
        Matches the nodes in the input graph to quantization patterns, and
        outputs the information needed to quantize them in future steps.

        Inputs:
          - graph: an fx.Graph object
          - modules: a mapping of fully qualified module name to instance,
              for example, {'foo': ModuleFoo, ...}
          - patterns: a mapping from a tuple of nodes in reverse order to
              uninitialized QuantizeHandler subclass.

        Outputs a map of
          node_name ->
            (node, matched_values, QuantizeHandler instance, qconfig)

        For example, {
          'relu_1': (relu_1, [relu_1], <CopyNode instance>, QConfig(...)),
          ...
        }
        """
        match_map = {}
        all_matched = set()

        def record_match(pattern, node, matched):
            if isinstance(pattern, tuple):
                s, *args = pattern
                record_match(s, node, matched)
                if pattern[0] is not getattr:
                    for subpattern, arg in zip(args, node.args):
                        record_match(subpattern, arg, matched)
            else:
                matched.append(node)

        for node in reversed(graph.nodes):
            if node.name not in match_map and node.name not in all_matched:
                for pattern, value in patterns.items():
                    if is_match(modules, node, pattern):
                        matched = []
                        record_match(pattern, node, matched)
                        for n in matched:
                            match_map[n.name] = (node, matched, value(self, node), self.qconfig_map[n.name])
                            all_matched.add(n.name)
                        # break after finding the first match
                        break
        return match_map

    def _find_quants(self, graph, matches):
        """
        Takes the nodes in the input graph and pending matches, and finds and
        returns the input and output nodes which need to be quantized.

        Inputs:
          - graph: an fx.Graph object
          - matches: output of self._find_matches function

        Outputs a map of
          node_name -> (QuantizeHandler instance (always DefaultQuant), qconfig)
        """
        quants = {}

        def visit(node, qconfig):
            def visit_arg(arg):
                # note: we have to measure quantization information
                # even for nodes where we might not use it because it is already
                # quantized. This is because each match has the option to
                # say NotImplemented (if for instance, it is an __add__ and the data type is not appropriate)
                is_weight = False
                if isinstance(node, Node) and node.op == 'call_function' and node.target in WEIGHT_INDEX_DICT:
                    for i, node_arg in enumerate(node.args):
                        if arg is node_arg and i in WEIGHT_INDEX_DICT[node.target]:
                            is_weight = True
                if (not self.is_dynamic_quant) or is_weight:
                    # overwrite previous quant config
                    quants[arg.name] = (DefaultQuant(self, arg), qconfig, is_weight)
            return visit_arg

        for node in graph.nodes:
            if node.name in matches:
                root_node, matched, obj, qconfig = matches[node.name]
                # don't attach observer/fake_quant for CopyNode
                if isinstance(obj, CopyNode):
                    qconfig = None
                if root_node is node:
                    # matched[-1] is the first op in the sequence and
                    # matched[0] is the last op in the sequence
                    # inputs
                    map_arg(matched[-1].args, visit(matched[-1], qconfig))
                    map_arg(matched[-1].kwargs, visit(matched[-1], qconfig))
                    # output
                    if node.op == 'call_module' and \
                       is_custom_module(self.modules[node.target]):
                        # we don't insert observer for output of custom
                        # module
                        continue
                    map_arg(matched[0], visit(None, qconfig))
        return quants<|MERGE_RESOLUTION|>--- conflicted
+++ resolved
@@ -235,7 +235,9 @@
                 # add node to matched nodes
                 custom_module_qconfig = self.qconfig_map[node.name]
                 custom_module_nodes.append(node.name)
-                matches[node.name] = (node, [node], CustomModule(self, node), custom_module_qconfig)
+                matches[node.name] = (node, [node], TraceableCustomModuleHandler(self, node), custom_module_qconfig)
+
+        print('custom module nodes:', custom_module_nodes)
 
         # indexes for the inputs that needs to be observed
         observed_input_idxs = []
@@ -246,28 +248,25 @@
 
         get_new_observer_name = get_new_attr_name_with_prefix('activation_post_process_')
 
-        def insert_observer(node, observer, device):
-            observer_name = get_new_observer_name(model)
-            setattr(model, observer_name, observer)
-            self.activation_post_process_map[node.name] = observer
-            env[node.name] = observed_graph.create_node('call_module', observer_name, (load_arg(node),), {})
-            observed_node_names_set.add(node.name)
-            if device:
-                getattr(model, observer_name).to(device)
-
         for node in model.graph.nodes:
             if node.name in observed_node_names_set:
                 continue
 
-<<<<<<< HEAD
-=======
             prefix = node.name + '_activation_post_process_'
->>>>>>> eb4b9e06
             root_node, _, obj, qconfig = matches.get(node.name, (None, None, None, None))
             if root_node is None:
                 env[node.name] = observed_graph.node_copy(node, load_arg)
             elif root_node is node:
-<<<<<<< HEAD
+                def insert_observer(node, observer, device):
+                    get_new_observer_name = get_new_attr_name_with_prefix(prefix)
+                    observer_name = get_new_observer_name(model)
+                    setattr(model, observer_name, observer)
+                    self.activation_post_process_map[node.name] = observer
+                    env[node.name] = observed_graph.create_node('call_module', observer_name, (load_arg(node),), {})
+                    observed_node_names_set.add(node.name)
+                    if device:
+                        getattr(model, observer_name).to(device)
+
                 # index for input of custom module that needs to be observed in parent
                 child_module_input_idxs = None
                 if node.name in custom_module_nodes:
@@ -279,23 +278,14 @@
                     else:
                         prepare = torch.quantization.prepare_child_module_fx
                     observed_custom_module = prepare(traced_custom_module, {'': qconfig})
+                    observed_custom_module.qconfig = qconfig
                     observed_custom_module._is_custom_module = True
+                    print('observed custom module:', observed_custom_module)
+                    print('hasattr:', hasattr(observed_custom_module, '_is_custom_module'))
+                    print('id:', id(observed_custom_module))
                     child_module_input_idxs = observed_custom_module._observed_input_idxs
                     parent_name, name = _parent_name(node.target)
                     setattr(self.modules[parent_name], name, observed_custom_module)
-=======
-                env[node.name] = observed_graph.node_copy(node, load_arg)
-
-                def insert_observer(node, observer, device):
-                    get_new_observer_name = get_new_attr_name_with_prefix(prefix)
-                    observer_name = get_new_observer_name(model)
-                    setattr(model, observer_name, observer)
-                    self.activation_post_process_map[node.name] = observer
-                    env[node.name] = observed_graph.create_node('call_module', observer_name, (load_arg(node),), {})
-                    observed_node_names_set.add(node.name)
-                    if device:
-                        getattr(model, observer_name).to(device)
->>>>>>> eb4b9e06
 
                 env[node.name] = observed_graph.node_copy(node, load_arg)
                 # don't need to insert observer for output in dynamic quantization
@@ -320,7 +310,7 @@
                 elif (isinstance(obj, Add) or isinstance(obj, Mul)) and not obj.all_nodes:
                     if node.args[0].name in observed_node_names_set:
                         observed_node_names_set.add(node.name)
-                elif isinstance(obj, CustomModule):
+                elif isinstance(obj, TraceableCustomModuleHandler):
                     assert node.op == 'call_module'
                     output_is_observed = self.modules[node.target]
                     if output_is_observed:
@@ -343,15 +333,12 @@
                 env[node.name] = observed_graph.node_copy(node, load_arg)
 
             if node.name not in observed_node_names_set and node.name in quants:
-<<<<<<< HEAD
                 if is_child_module and node.name in graph_inputs:
                     # we'll insert observer for input of child module
                     # in parent graph
                     observed_input_idxs.append(graph_inputs.index(node.name))
                     continue
-=======
                 get_new_observer_name = get_new_attr_name_with_prefix(prefix)
->>>>>>> eb4b9e06
                 observer_name = get_new_observer_name(model)
                 _, qconfig, is_weight = quants[node.name]
                 if qconfig is not None:
@@ -423,8 +410,9 @@
 
     def _convert(self, model, inplace=False, debug=False, is_dynamic_quant=False, is_child_module=False):
         self.restore_state(model)
-        if not inplace:
-            model = copy.deepcopy(model)
+        # TODO: uncomment after deepcopy is fixed
+        # if not inplace:
+        #     model = copy.deepcopy(model)
         self.is_dynamic_quant = is_dynamic_quant
         # run weight observers before inserting quant dequant nodes
         # for dynamic quantization
@@ -440,11 +428,16 @@
 
         # add custom modules to the match
         for node in model.graph.nodes:
+            if node.op == 'call_module':
+                print('modules:', self.modules[node.target])
+                print('id:', id(self.modules[node.target]))
+                print(hasattr(self.modules[node.target], '_is_custom_module'))
             if node.op == 'call_module' and \
                hasattr(self.modules[node.target], '_is_custom_module') and \
                self.modules[node.target]._is_custom_module:
                 custom_module_qconfig = self.qconfig_map[node.name]
-                matches[node.name] = (node, [node], CustomModule(self, node), custom_module_qconfig)
+                print('matched custom module:', node.name)
+                matches[node.name] = (node, [node], TraceableCustomModuleHandler(self, node), custom_module_qconfig)
 
         self.quantized_graph = Graph()
         env = {}
@@ -533,30 +526,16 @@
         for node in model.graph.nodes:
             root_node, matched, obj, qconfig = matches.get(node.name, (None, None, None, None))
             if root_node is node:
-<<<<<<< HEAD
-                result = obj.convert(self, node, load_arg)
-                if node.op == 'call_module' and is_custom_module(self.modules[node.target]):
-                    quantized = self.modules[node.target]._output_is_observed
-                else:
-                    quantized = True
-                # Need to get correct quantized/non-quantized state for the output of CopyNode
-                if isinstance(obj, CopyNode):
-                    assert node.op in [
-                        'call_module',
-                        'call_function',
-                        'call_method'], \
-                        'CopyNode of type ' + node.op + ' is not handled'
-                    quantized = is_quantized(node.args[0])
-
-                # output of dynamic quantization is not quantized
-                if self.is_dynamic_quant:
-=======
                 if qconfig is None:
                     result = self.quantized_graph.node_copy(node, load_non_quantized)
->>>>>>> eb4b9e06
                     quantized = False
                 else:
                     result = obj.convert(self, node, load_arg)
+                    if node.op == 'call_module' and is_custom_module(self.modules[node.target]):
+                        quantized = self.modules[node.target]._output_is_observed
+                    else:
+                        quantized = True
+
                     # Need to get correct quantized/non-quantized state for the output of CopyNode
                     if isinstance(obj, CopyNode):
                         assert node.op in [
@@ -565,8 +544,6 @@
                             'call_method'], \
                             'CopyNode of type ' + node.op + ' is not handled'
                         quantized = is_quantized(node.args[0])
-                    else:
-                        quantized = True
 
                     # output of dynamic quantization is not quantized
                     if self.is_dynamic_quant:
@@ -604,7 +581,7 @@
                         root_module, self.quantized_graph,
                         load_non_quantized(node.args[0]), observer_module)
                     continue
-<<<<<<< HEAD
+
             if is_child_module and node.op == 'placeholder' and \
                graph_inputs.index(node.name) in model._observed_input_idxs:
                 # the node is quantized in parent module
@@ -619,10 +596,6 @@
         else:
             graph_output = load_non_quantized(model.graph.result)
         self.quantized_graph.output(graph_output)
-=======
-            # dequantize inputs for the node that are not quantized
-            env[node.name] = self.quantized_graph.node_copy(node, load_non_quantized)
-        self.quantized_graph.output(map_arg(model.graph.result, load_non_quantized))
 
         # remove activation post process
         act_post_process_removed_graph = Graph()
@@ -638,12 +611,12 @@
             else:
                 env[node.name] = act_post_process_removed_graph.node_copy(node, load_arg)
         act_post_process_removed_graph.output(map_arg(self.quantized_graph.result, load_arg))
->>>>>>> eb4b9e06
 
         to_be_removed = []
         for name, module in model.named_modules():
             if is_activation_post_process(module):
                 to_be_removed.append(name)
+        print('model:', model)
         for n in to_be_removed:
             delattr(model, n)
         _remove_qconfig(model)
